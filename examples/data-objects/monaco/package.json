--- conflicted
+++ resolved
@@ -52,13 +52,8 @@
     "react": "^16.10.2"
   },
   "devDependencies": {
-<<<<<<< HEAD
-    "@fluid-tools/webpack-fluid-loader": "^1.2.0",
+    "@fluid-tools/webpack-fluid-loader": "^2.0.0",
     "@fluidframework/build-common": "^0.24.0",
-=======
-    "@fluid-tools/webpack-fluid-loader": "^2.0.0",
-    "@fluidframework/build-common": "^0.24.0-0",
->>>>>>> 6462733b
     "@fluidframework/eslint-config-fluid": "^0.28.2000",
     "@rushstack/eslint-config": "^2.5.1",
     "@types/react": "^16.9.15",
