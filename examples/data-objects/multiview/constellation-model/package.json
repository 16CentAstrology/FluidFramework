--- conflicted
+++ resolved
@@ -1,10 +1,6 @@
 {
   "name": "@fluid-example/multiview-constellation-model",
-<<<<<<< HEAD
-  "version": "2.0.0-internal.3.1.0",
-=======
   "version": "2.0.0-internal.4.0.0",
->>>>>>> b4567669
   "private": true,
   "description": "Constellation model for multiview sample",
   "homepage": "https://fluidframework.com",
@@ -46,17 +42,6 @@
     "webpack:dev": "webpack --env development"
   },
   "dependencies": {
-<<<<<<< HEAD
-    "@fluid-example/multiview-coordinate-interface": ">=2.0.0-internal.3.1.0 <2.0.0-internal.4.0.0",
-    "@fluid-example/multiview-coordinate-model": ">=2.0.0-internal.3.1.0 <2.0.0-internal.4.0.0",
-    "@fluidframework/aqueduct": ">=2.0.0-internal.3.1.0 <2.0.0-internal.4.0.0",
-    "@fluidframework/common-definitions": "^0.20.1",
-    "@fluidframework/core-interfaces": ">=2.0.0-internal.3.1.0 <2.0.0-internal.4.0.0",
-    "@fluidframework/map": ">=2.0.0-internal.3.1.0 <2.0.0-internal.4.0.0"
-  },
-  "devDependencies": {
-    "@fluid-tools/webpack-fluid-loader": ">=2.0.0-internal.3.1.0 <2.0.0-internal.4.0.0",
-=======
     "@fluid-example/multiview-coordinate-interface": ">=2.0.0-internal.4.0.0 <2.0.0-internal.5.0.0",
     "@fluid-example/multiview-coordinate-model": ">=2.0.0-internal.4.0.0 <2.0.0-internal.5.0.0",
     "@fluidframework/aqueduct": ">=2.0.0-internal.4.0.0 <2.0.0-internal.5.0.0",
@@ -66,7 +51,6 @@
   },
   "devDependencies": {
     "@fluid-tools/webpack-fluid-loader": ">=2.0.0-internal.4.0.0 <2.0.0-internal.5.0.0",
->>>>>>> b4567669
     "@fluidframework/build-common": "^1.1.0",
     "@fluidframework/eslint-config-fluid": "^2.0.0",
     "@fluidframework/test-tools": "^0.2.3074",
