{
  "name": "@fluid-experimental/property-inspector-table",
  "version": "2.0.0-internal.1.0.0",
  "description": "Property Inspector Table component",
  "homepage": "https://fluidframework.com",
  "repository": {
    "type": "git",
    "url": "https://github.com/microsoft/FluidFramework.git",
    "directory": "experimental/PropertyDDS/packages/property-inspector-table"
  },
  "license": "MIT",
  "author": "Microsoft and contributors",
  "main": "index.js",
  "types": "dist/types/index.d.ts",
  "files": [
    "dist/lib",
    "dist/types",
    "index.js"
  ],
  "scripts": {
    "build": "concurrently npm:build:compile npm:lint",
    "build:compile": "concurrently npm:tsc npm:build:webpack",
    "build:full": "npm run build",
    "build:full:compile": "npm run build:compile",
    "build:webpack": "npm run webpack",
    "clean": "rimraf dist *.tsbuildinfo *.build.log",
    "eslint": "eslint --format stylish src",
    "eslint:fix": "eslint --format stylish src --fix --fix-type problem,suggestion,layout",
    "lint": "npm run eslint",
    "lint:fix": "npm run eslint:fix",
    "prepack": "npm run webpack",
    "storybook": "start-storybook -p 6006",
    "test": "npm run test:jest",
    "test:coverage": "jest --coverage --ci  --reporters=default --reporters=jest-junit",
    "test:jest": "jest",
    "tsc": "tsc",
    "webpack": "webpack --config webpack.prod.js --env production --color --no-stats"
  },
  "dependencies": {
    "@hig/fonts": "^1.0.2",
    "@material-ui/core": "4.12.4",
    "@material-ui/lab": "4.0.0-alpha.61",
    "@material-ui/styles": "4.11.5",
    "base64-js": "1.3.0",
    "classnames": "^2.3.1",
    "lodash.debounce": "^4.0.8",
    "memoize-one": "^5.0.0",
    "react-base-table": "1.13.2",
<<<<<<< HEAD
    "react-loading-skeleton": "^1.1.2",
=======
    "react-loading-skeleton": "^3.1.0",
>>>>>>> 68d636b1
    "react-select": "^2.4.3",
    "react-virtualized-auto-sizer": "^1.0.6"
  },
  "devDependencies": {
    "@babel/core": "^7.12.10",
    "@babel/eslint-parser": "^7.16.5",
    "@babel/plugin-transform-runtime": "^7.2.0",
    "@babel/preset-env": "^7.2.0",
    "@fluid-experimental/property-binder": ">=2.0.0-internal.1.0.0 <2.0.0-internal.2.0.0",
    "@fluid-experimental/property-changeset": ">=2.0.0-internal.1.0.0 <2.0.0-internal.2.0.0",
    "@fluid-experimental/property-dds": ">=2.0.0-internal.1.0.0 <2.0.0-internal.2.0.0",
    "@fluid-experimental/property-properties": ">=2.0.0-internal.1.0.0 <2.0.0-internal.2.0.0",
    "@fluid-experimental/property-proxy": ">=2.0.0-internal.1.0.0 <2.0.0-internal.2.0.0",
    "@fluidframework/build-common": "^0.24.0",
    "@rushstack/eslint-config": "^2.5.1",
    "@storybook/addon-actions": "^6.4.22",
    "@storybook/addon-essentials": "^6.4.22",
    "@storybook/addon-links": "^6.4.22",
    "@storybook/builder-webpack5": "^6.4.22",
    "@storybook/manager-webpack5": "^6.4.22",
    "@storybook/react": "^6.5.9",
    "@types/cheerio": "0.22.31",
    "@types/enzyme": "3.10.12",
    "@types/jest": "22.2.3",
    "@types/react": "^17.0.1",
    "@types/underscore": "^1.9.1",
    "@wojtekmaj/enzyme-adapter-react-17": "^0.6.7",
    "async": "^3.2.0",
    "babel-eslint": "^10.0.1",
    "babel-loader": "^8.0.5",
    "babel-plugin-istanbul": "^5.1.0",
    "babel-plugin-module-resolver": "^3.1.1",
    "babel-plugin-polyfill-corejs2": "^0.1.10",
    "babel-plugin-polyfill-corejs3": "^0.1.7",
    "babel-plugin-polyfill-regenerator": "^0.1.6",
    "babel-plugin-transform-jsx": "^2.0.0",
    "body-parser": "^1.18.3",
    "clean-webpack-plugin": "^4.0.0",
    "concurrently": "^6.2.0",
    "enzyme": "^3.10.0",
    "eslint": "~8.6.0",
    "html-webpack-plugin": "^5.5.0",
    "identity-obj-proxy": "^3.0.0",
    "istanbul-instrumenter-loader": "^3.0.1",
    "jest": "^26.6.3",
    "jest-junit": "^10.0.0",
    "jest-transform-file": "^1.1.1",
    "jsdoc": "3.6.7",
    "lighthouse": "^5.2.0",
    "react-dom": "^16.10.2",
    "rimraf": "^2.6.2",
    "source-map-loader": "^2.0.0",
    "source-map-support": "^0.5.16",
    "svg-sprite-loader": "^6.0.11",
    "svgo": "^1.1.1",
    "svgo-loader": "^2.1.0",
    "ts-jest": "^26.4.4",
    "ts-loader": "^9.3.0",
    "tsconfig-paths-webpack-plugin": "^3.5.2",
    "typescript": "~4.5.5",
    "webpack": "^5.72.0",
    "webpack-cli": "^4.9.2",
    "webpack-dev-server": "~4.6.0",
    "webpack-merge": "^5.8.0"
  },
  "peerDependencies": {
    "@fluid-experimental/property-binder": "^1.0.0",
    "@fluid-experimental/property-changeset": "^1.0.0",
    "@fluid-experimental/property-dds": "^1.0.0",
    "@fluid-experimental/property-properties": "^1.0.0",
    "@fluid-experimental/property-proxy": "^1.0.0",
    "react": "^17.0.1"
  },
  "jest-junit": {
    "outputDirectory": "nyc",
    "outputName": "jest-junit-report.xml"
  }
}<|MERGE_RESOLUTION|>--- conflicted
+++ resolved
@@ -46,11 +46,7 @@
     "lodash.debounce": "^4.0.8",
     "memoize-one": "^5.0.0",
     "react-base-table": "1.13.2",
-<<<<<<< HEAD
-    "react-loading-skeleton": "^1.1.2",
-=======
     "react-loading-skeleton": "^3.1.0",
->>>>>>> 68d636b1
     "react-select": "^2.4.3",
     "react-virtualized-auto-sizer": "^1.0.6"
   },
@@ -100,7 +96,7 @@
     "jest-transform-file": "^1.1.1",
     "jsdoc": "3.6.7",
     "lighthouse": "^5.2.0",
-    "react-dom": "^16.10.2",
+    "react-dom": "^17.0.1",
     "rimraf": "^2.6.2",
     "source-map-loader": "^2.0.0",
     "source-map-support": "^0.5.16",
