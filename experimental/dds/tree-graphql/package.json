--- conflicted
+++ resolved
@@ -37,13 +37,8 @@
     "tsc": "tsc"
   },
   "dependencies": {
-<<<<<<< HEAD
-    "@fluid-experimental/tree": ">=2.0.0-internal.3.2.0 <2.0.0-internal.4.0.0",
+    "@fluid-experimental/tree": ">=2.0.0-internal.4.0.0 <2.0.0-internal.5.0.0",
     "@fluidframework/common-utils": "^1.1.1",
-=======
-    "@fluid-experimental/tree": ">=2.0.0-internal.4.0.0 <2.0.0-internal.5.0.0",
-    "@fluidframework/common-utils": "^1.0.0",
->>>>>>> ea23309c
     "@graphql-codegen/plugin-helpers": "^1.18.2",
     "@graphql-codegen/visitor-plugin-common": "^1.18.2",
     "graphql": "^15.4.0",
