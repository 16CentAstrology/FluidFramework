--- conflicted
+++ resolved
@@ -1,10 +1,6 @@
 {
   "name": "@fluid-experimental/react-inputs",
-<<<<<<< HEAD
-  "version": "1.2.0",
-=======
   "version": "2.0.0",
->>>>>>> 6f4c1dbf
   "description": "React support for the Aqueduct framework.",
   "homepage": "https://fluidframework.com",
   "repository": {
@@ -36,19 +32,11 @@
     "tsfmt:fix": "tsfmt --replace"
   },
   "dependencies": {
-<<<<<<< HEAD
-    "@fluidframework/cell": "^1.2.0",
-    "@fluidframework/common-definitions": "^0.20.1",
-    "@fluidframework/common-utils": "^0.32.1",
-    "@fluidframework/merge-tree": "^1.2.0",
-    "@fluidframework/sequence": "^1.2.0",
-=======
     "@fluidframework/cell": "^2.0.0",
     "@fluidframework/common-definitions": "^0.20.1",
     "@fluidframework/common-utils": "^0.32.1",
     "@fluidframework/merge-tree": "^2.0.0",
     "@fluidframework/sequence": "^2.0.0",
->>>>>>> 6f4c1dbf
     "react": "^16.10.2"
   },
   "devDependencies": {
