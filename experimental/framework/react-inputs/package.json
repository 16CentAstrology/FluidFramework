--- conflicted
+++ resolved
@@ -39,13 +39,8 @@
 		"react": "^17.0.1"
 	},
 	"devDependencies": {
-<<<<<<< HEAD
 		"@fluid-tools/build-cli": "^0.20.0-169245",
-		"@fluidframework/build-common": "^1.2.0",
-=======
-		"@fluid-tools/build-cli": "^0.19.0-166151",
 		"@fluidframework/build-common": "^2.0.0",
->>>>>>> 6fe5eda1
 		"@fluidframework/eslint-config-fluid": "^2.0.0",
 		"@microsoft/api-extractor": "^7.34.4",
 		"@types/node": "^14.18.38",
