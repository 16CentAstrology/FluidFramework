{
	"name": "root",
	"version": "2.0.0-internal.5.0.0",
	"private": true,
	"homepage": "https://fluidframework.com",
	"repository": {
		"type": "git",
		"url": "https://github.com/microsoft/FluidFramework.git",
		"directory": ""
	},
	"license": "MIT",
	"author": "Microsoft and contributors",
	"scripts": {
		"build": "npm run policy-check && npm run layer-check && npm run build:genver && npm run build:compile && npm run lint && npm run build:docs",
		"build:ci": "npm run build:genver && lerna run build:compile --stream",
		"build:compile": "lerna run build:compile --stream",
		"build:docs": "lerna run build:docs --stream --parallel",
		"build:fast": "fluid-build --root .",
		"build:full": "npm run build:genver && npm run build:full:compile && npm run lint && npm run build:docs",
		"build:full:compile": "lerna run build:full:compile --stream",
		"build:gendocs": "copyfiles server/routerlicious/_api-extractor-temp/** ./_api-extractor-temp/doc-models/ -f -V && cd docs && npm run build",
		"build:genver": "lerna run build:genver --stream --parallel",
		"bump-version": "fluid-bump-version --root .",
		"bundle-analysis:collect": "npm run webpack:profile && flub generate bundleStats",
		"bundle-analysis:run": "flub run bundleStats --dangerfile build-tools/packages/build-cli/lib/lib/dangerfile.js",
		"check:versions": "flub check buildVersion -g client --path .",
		"ci:build": "npm run build:genver && lerna run build:compile --stream",
		"ci:build:docs": "lerna run ci:build:docs --stream --parallel",
		"ci:lint": "lerna run eslint --no-sort --stream",
		"ci:test:jest": "npm run test:jest:report",
		"ci:test:jest:coverage": "c8 --no-clean npm run test:jest:report",
		"ci:test:mocha": "npm run test:mocha:report",
		"ci:test:mocha:coverage": "c8 --no-clean npm run test:mocha:report",
		"ci:test:realsvc:local": "lerna run test:realsvc:local:report --stream --no-bail --no-sort",
		"ci:test:realsvc:local:coverage": "c8 --no-clean lerna run test:realsvc:local:report --stream --no-bail --no-sort",
		"ci:test:realsvc:tinylicious": "lerna run test:realsvc:tinylicious:report --stream --no-bail --no-sort",
		"ci:test:realsvc:tinylicious:coverage": "c8 --no-clean lerna run test:realsvc:tinylicious:report --stream --no-bail --no-sort",
		"ci:test:stress:tinylicious": "lerna run test:stress:tinylicious:report --stream --no-bail --no-sort",
		"ci:test:stress:tinylicious:coverage": "c8 --no-clean lerna run test:stress:tinylicious:report --stream --no-bail --no-sort",
		"clean": "lerna run clean --stream --parallel && npm run clean:docs && npm run clean:nyc",
		"clean:docs": "rimraf **/_api-extractor-temp docs/api/*/**",
		"clean:nyc": "rimraf nyc/**",
		"clean:r11s": "cd server/routerlicious && npm run clean",
		"format": "npm run prettier:root:fix && lerna run format --parallel --stream",
		"format:changed": "npm run format:changed:main",
		"format:changed:main": "pretty-quick --branch main",
		"format:changed:next": "pretty-quick --branch next",
		"preinstall": "node scripts/only-pnpm.cjs",
		"layer-check": "fluid-layer-check --info build-tools/packages/build-tools/data/layerInfo.json",
		"lerna": "lerna",
		"lint": "npm run syncpack:deps && npm run syncpack:versions && npm run prettier:root && npm run ci:lint",
		"lint:fix": "npm run prettier:root:fix && lerna run lint:fix --no-sort --stream",
		"policy-check": "flub check policy --exclusions build-tools/packages/build-tools/data/exclusions.json",
		"policy-check:asserts": "flub check policy --exclusions build-tools/packages/build-tools/data/exclusions.json --handler assert-short-codes --fix",
		"policy-check:fix": "flub check policy --exclusions build-tools/packages/build-tools/data/exclusions.json --excludeHandler assert-short-codes --fix",
		"prettier": "npm run prettier:root && lerna run prettier --no-sort --stream",
		"prettier:fix": "npm run prettier:root:fix && lerna run prettier:fix --no-sort --stream",
		"prettier:root": "prettier --check ./*.* --ignore-path .prettierignore",
		"prettier:root:fix": "prettier --write ./*.* --ignore-path .prettierignore",
		"restart": "cd server/routerlicious && npm run restart",
		"start:docker": "docker-compose -f server/docker-compose.yml up",
		"stop:docker": "docker-compose -f server/docker-compose.yml down",
		"stop:docker:full": "docker-compose -f server/docker-compose.yml down && docker volume prune --force",
		"syncpack:deps": "syncpack lint-semver-ranges",
		"syncpack:deps:fix": "syncpack set-semver-ranges",
		"syncpack:versions": "syncpack list-mismatches",
		"syncpack:versions:fix": "syncpack fix-mismatches",
		"test": "npm run test:mocha && npm run test:jest && npm run test:realsvc && npm run test:stress",
		"test:bail": "npm run test:mocha:bail && npm run test:jest:bail",
		"test:benchmark:copyresults": "copyfiles --exclude \"**/node_modules/**\" \"**/benchmarkOutput/**\" benchmarkOutput",
		"test:benchmark:report": "lerna run test:benchmark:report --stream --no-bail --no-sort --reporterOptions reportDir=./benchmarkOutput",
		"test:copyresults": "copyfiles --exclude \"**/node_modules/**\" \"**/nyc/**\" nyc",
		"test:coverage": "c8 npm run test",
		"test:fromroot": "mocha \"packages/**/dist/test/**/*.spec.js\" --exit",
		"test:jest": "assign-test-ports && lerna run test:jest --concurrency 4 --stream --no-bail --no-sort -- --color",
		"test:jest:bail": "assign-test-ports && lerna run test:jest --concurrency 4 --stream",
		"test:jest:report": "assign-test-ports && lerna run test:jest --concurrency 4 --stream --no-bail --no-sort -- --ci --reporters=default --reporters=jest-junit",
		"test:memory-profiling:copyresults": "copyfiles --exclude \"**/node_modules/**\" \"**/memoryProfilingOutput/**\" memoryProfilingOutput",
		"test:memory-profiling:report": "lerna run test:memory-profiling:report --stream --no-bail --no-sort -- -- --reporterOptions reportDir=./memoryProfilingOutput",
		"test:mocha": "lerna run test:mocha --stream --no-bail --no-sort -- --color",
		"test:mocha:bail": "lerna run test:mocha --stream",
		"test:mocha:report": "lerna run test:mocha:multireport --stream --no-bail --no-sort -- -- --timeout 4s",
		"test:realsvc": "lerna run test:realsvc --stream --no-bail --no-sort",
		"test:stress": "lerna run test:stress --stream --no-bail --no-sort",
		"tsc": "lerna run tsc --stream",
		"tsc:fast": "fluid-build  --root . -s tsc",
		"typetests:gen": "pnpm -r typetests:gen",
		"typetests:prepare": "flub typetests -g client --reset --previous --normalize",
		"watch": "concurrently \"npm run watch:tsc\" \"npm run watch:esnext\" \"npm run watch:webpack\"",
		"watch:esnext": "lerna run --parallel build:esnext -- --watch",
		"watch:tsc": "lerna run --parallel tsc -- --watch",
		"watch:webpack": "lerna run --parallel webpack -- --watch",
		"webpack": "lerna run --no-sort webpack --stream",
		"webpack:profile": "lerna run --no-sort webpack:profile --stream"
	},
	"c8": {
		"all": true,
		"cache-dir": "nyc/.cache",
		"exclude": [
			"**/*.d.ts",
			"**/src/test/**/*.ts",
			"**/dist/test/**/*.js",
			"experimental/examples/**",
			"experimental/PropertyDDS/examples/**",
			"**/*.bundle.js"
		],
		"exclude-after-remap": false,
		"extension": [
			".ts",
			".tsx",
			".js",
			".jsx"
		],
		"include": [
			"packages/**/src/**/*.ts",
			"packages/**/dist/**/*.js",
			"experimental/**/src/**/*.ts",
			"experimental/**/dist/**/*.js"
		],
		"report-dir": "nyc/report",
		"reporter": [
			"cobertura",
			"html",
			"text"
		],
		"temp-directory": "nyc/.nyc_output"
	},
	"devDependencies": {
		"@changesets/cli": "^2.26.0",
		"@fluid-tools/build-cli": "^0.17.0",
		"@fluidframework/build-common": "^1.1.0",
		"@fluidframework/build-tools": "^0.17.0",
		"@fluidframework/test-tools": "^0.2.158186",
		"@microsoft/api-documenter": "^7.21.6",
		"@microsoft/api-extractor": "^7.34.4",
		"@octokit/core": "^4.0.5",
		"@types/node": "^14.18.38",
		"auto-changelog": "^2.4.0",
		"c8": "^7.7.1",
		"changesets-format-with-issue-links": "^0.3.0",
		"concurrently": "^7.6.0",
		"copyfiles": "^2.4.1",
		"danger": "^10.9.0",
		"jest": "^26.6.3",
		"lerna": "^5.6.2",
		"mocha": "^10.2.0",
		"prettier": "~2.6.2",
		"pretty-quick": "^3.1.3",
		"rimraf": "^4.4.0",
		"run-script-os": "^1.1.6",
		"syncpack": "^9.8.4",
		"typescript": "~4.5.5"
	},
	"packageManager": "pnpm@7.30.5+sha512.917887efe886843726dd45618dbe29cdb458963a13d8a551f1614bdfb6fe735e45f42b9a2dabb4453a33ad7c7ff6c9dfd491261880a346730cd9702b98cd35b2",
	"engines": {
		"node": ">=16.16.0",
		"pnpm": "7"
	},
	"pnpm": {
		"overrides": {
			"@types/node": "^14.18.38",
			"node-fetch": "^2.6.9",
			"qs": "^6.11.0"
		},
		"peerDependencyRules": {
			"allowedVersions": {
				"react": "17.0.2",
				"react-dom": "17.0.2",
<<<<<<< HEAD
				"webpack": "5.82.0"
=======
				"webpack": "^5.76.2"
>>>>>>> 3bdee3b9
			},
			"ignoreMissing": [
				"@types/node",
				"fluid-framework"
			]
		}
	}
}<|MERGE_RESOLUTION|>--- conflicted
+++ resolved
@@ -166,11 +166,7 @@
 			"allowedVersions": {
 				"react": "17.0.2",
 				"react-dom": "17.0.2",
-<<<<<<< HEAD
-				"webpack": "5.82.0"
-=======
 				"webpack": "^5.76.2"
->>>>>>> 3bdee3b9
 			},
 			"ignoreMissing": [
 				"@types/node",
