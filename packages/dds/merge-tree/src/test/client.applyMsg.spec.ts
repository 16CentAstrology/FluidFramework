/*!
 * Copyright (c) Microsoft Corporation and contributors. All rights reserved.
 * Licensed under the MIT License.
 */

/* eslint-disable @typescript-eslint/no-non-null-assertion */

import { strict as assert } from "assert";
import { ISequencedDocumentMessage } from "@fluidframework/protocol-definitions";
import { UnassignedSequenceNumber } from "../constants";
import { ISegment, SegmentGroup } from "../mergeTreeNodes";
import { MergeTreeDeltaType, ReferenceType } from "../ops";
import { TextSegment } from "../textSegment";
import { TrackingGroup } from "../mergeTreeTracking";
import { walkAllChildSegments } from "../mergeTreeNodeWalk";
import { TestClient } from "./testClient";
import { createClientsAtInitialState, TestClientLogger } from "./testClientLogger";

describe("client.applyMsg", () => {
    const localUserLongId = "localUser";
    let client: TestClient;

    beforeEach(() => {
        client = new TestClient();
        client.insertTextLocal(0, "hello world");
        client.startOrUpdateCollaboration(localUserLongId);
    });

    it("Interleaved inserts, annotates, and deletes", () => {
        const changes =
            new Map<number, { msg: ISequencedDocumentMessage; segmentGroup?: SegmentGroup | SegmentGroup[]; }>();
        assert.equal(client.mergeTree.pendingSegments?.length, 0);
        for (let i = 0; i < 100; i++) {
            const len = client.getLength();
            const pos1 = Math.floor(len / 2);
            const imod6 = i % 6;
            switch (imod6) {
                case 0:
                case 5: {
                    const pos2 = Math.max(Math.floor((len - pos1) / 4) - imod6 + pos1, pos1 + 1);
                    const msg = client.makeOpMessage(
                        client.removeRangeLocal(pos1, pos2),
                        i + 1);
                    changes.set(i, { msg, segmentGroup: client.peekPendingSegmentGroups() });
                    break;
                }

                case 1:
                case 4: {
                    const str = `${i}`.repeat(imod6 + 5);
                    const msg = client.makeOpMessage(client.insertTextLocal(pos1, str), i + 1);
                    changes.set(i, { msg, segmentGroup: client.peekPendingSegmentGroups() });
                    break;
                }

                case 2:
                case 3: {
                    const pos2 = Math.max(Math.floor((len - pos1) / 3) - imod6 + pos1, pos1 + 1);
                    const op = client.annotateRangeLocal(
                        pos1,
                        pos2,
                        {
                            foo: `${i}`,
                        },
                        undefined);
                    const msg = client.makeOpMessage(op, i + 1);
                    changes.set(i, { msg, segmentGroup: client.peekPendingSegmentGroups() });
                    break;
                }
                default:
                    assert.fail("all cases should be handled");
            }
        }
        for (let i = 0; i < 100; i++) {
            const msg = changes.get(i)!.msg;
            client.applyMsg(msg);
            const segmentGroup = changes.get(i)?.segmentGroup;
            assert(!Array.isArray(segmentGroup) && segmentGroup !== undefined,
                "segment group should be defined and not an array");
            for (const seg of segmentGroup.segments) {
                switch (i % 6) {
                    case 0:
                    case 5:
                        assert.equal(seg.removedSeq, msg.sequenceNumber, "removed segment has unexpected id");
                        break;

                    case 1:
                    case 4:
                        assert.equal(seg.seq, msg.sequenceNumber, "inserted segment has unexpected id");
                        break;

                    default:
                }
            }
        }
        assert.equal(client.mergeTree.pendingSegments?.length, 0);
        for (let i = 0; i < client.getText().length; i++) {
            const segmentInfo = client.getContainingSegment(i);

            assert.notEqual(segmentInfo.segment?.seq, UnassignedSequenceNumber, "all segments should be acked");
            assert(segmentInfo.segment?.segmentGroups.empty, "there should be no outstanding segmentGroups");
        }
    });

    it("insertTextLocal", () => {
        const op = client.insertTextLocal(0, "abc");

        const segmentInfo = client.getContainingSegment(0);

        assert.equal(segmentInfo.segment?.seq, UnassignedSequenceNumber);

        client.applyMsg(client.makeOpMessage(op, 17));

        assert.equal(segmentInfo.segment?.seq, 17);
    });

    it("removeRangeLocal", () => {
        const segmentInfo = client.getContainingSegment(0);

        const removeOp = client.removeRangeLocal(0, 1);

        assert.equal(segmentInfo.segment?.removedSeq, UnassignedSequenceNumber);

        client.applyMsg(client.makeOpMessage(removeOp, 17));

        assert.equal(segmentInfo.segment?.removedSeq, 17);
    });

    it("annotateSegmentLocal", () => {
        const props = {
            foo: "bar",
        };
        const op = client.annotateRangeLocal(
            0,
            1,
            props,
            undefined);

        assert.equal(client.mergeTree.pendingSegments?.length, 1);

        client.applyMsg(client.makeOpMessage(op, 17));

        assert.equal(client.mergeTree.pendingSegments?.length, 0);
    });

    it("annotateSegmentLocal then removeRangeLocal", () => {
        const segmentInfo = client.getContainingSegment(0);

        const start = 0;
        const end = client.getText().length;

        const props = {
            foo: "bar",
        };

        const annotateOp = client.annotateRangeLocal(
            start,
            end,
            props,
            undefined);

        assert.equal(client.mergeTree.pendingSegments?.length, 1);

        const removeOp = client.removeRangeLocal(start, end);

        assert.equal(segmentInfo.segment?.removedSeq, UnassignedSequenceNumber);
        assert.equal(client.mergeTree.pendingSegments?.length, 2);

        client.applyMsg(client.makeOpMessage(annotateOp, 17));

        assert.equal(segmentInfo.segment?.removedSeq, UnassignedSequenceNumber);
        assert.equal(client.mergeTree.pendingSegments?.length, 1);

        client.applyMsg(client.makeOpMessage(removeOp, 18));

        assert.equal(segmentInfo.segment?.removedSeq, 18);
        assert.equal(client.mergeTree.pendingSegments?.length, 0);
    });

    it("multiple interleaved annotateSegmentLocal", () => {
        let annotateEnd: number = client.getText().length;
        const messages: ISequencedDocumentMessage[] = [];
        let sequenceNumber = 0;
        while (annotateEnd > 0) {
            const props = {
                end: annotateEnd,
                foo: "bar",
            };
            const annotateOp = client.annotateRangeLocal(
                0,
                annotateEnd,
                props,
                undefined);

            messages.push(
                client.makeOpMessage(
                    annotateOp,
                    ++sequenceNumber));

            annotateEnd = Math.floor(annotateEnd / 2);
        }
        assert.equal(client.mergeTree.pendingSegments?.length, messages.length);

        for (const msg of messages) {
            client.applyMsg(msg);
        }
        assert.equal(client.mergeTree.pendingSegments?.length, 0);
    });

    it("overlapping deletes", () => {
        const segmentInfo = client.getContainingSegment(0);

        const start = 0;
        const end = 5;
        const initialText = client.getText();
        const initialLength = initialText.length;

        assert.equal(segmentInfo.segment?.removedSeq, undefined);
        assert(segmentInfo.segment?.segmentGroups.empty);

        const removeOp = client.removeRangeLocal(start, end);

        assert.equal(segmentInfo.segment?.removedSeq, UnassignedSequenceNumber);
        assert.equal(segmentInfo.segment?.segmentGroups.size, 1);

        const remoteMessage = client.makeOpMessage(removeOp, 17);
        remoteMessage.clientId = "remoteClient";

        client.applyMsg(remoteMessage);

        assert.equal(segmentInfo.segment?.removedSeq, remoteMessage.sequenceNumber);
        assert.equal(segmentInfo.segment?.segmentGroups.size, 1);

        client.applyMsg(client.makeOpMessage(removeOp, 18));

        assert.equal(segmentInfo.segment?.removedSeq, remoteMessage.sequenceNumber);
        assert(segmentInfo.segment?.segmentGroups.empty);
        assert.equal(client.getLength(), initialLength - (end - start));
        assert.equal(client.getText(), initialText.substring(0, start) + initialText.substring(end));
    });

    it("overlapping insert and delete", () => {
        const remoteClient = new TestClient();
        remoteClient.insertTextLocal(0, client.getText());
        remoteClient.startOrUpdateCollaboration("remoteUser");
        const clients = [client, remoteClient];
        const logger = new TestClientLogger(clients);
        let seq = 0;
        const initialMsg = client.makeOpMessage(client.insertTextLocal(0, "-"), ++seq);

        clients.forEach((c) => c.applyMsg(initialMsg));
        logger.validate({ baseText: "-hello world" });

        const messages = [
            client.makeOpMessage(client.insertTextLocal(0, "L"), ++seq),
            client.makeOpMessage(client.removeRangeLocal(1, 2), ++seq),
            remoteClient.makeOpMessage(remoteClient.insertTextLocal(0, "R"), ++seq),
            remoteClient.makeOpMessage(remoteClient.removeRangeLocal(1, 2), ++seq),
        ];

        while (messages.length > 0) {
            const msg = messages.shift()!;
            clients.forEach((c) => c.applyMsg(msg));
        }

        logger.validate({ baseText: "RLhello world" });
    });

    it("intersecting insert after local delete", () => {
        const clients = createClientsAtInitialState({ initialState: "" }, "A", "B", "C");
        let seq = 0;
        const logger = new TestClientLogger(clients.all);
        const messages = [
            clients.C.makeOpMessage(clients.C.insertTextLocal(0, "c"), ++seq),
            clients.C.makeOpMessage(clients.C.removeRangeLocal(0, 1), ++seq),
            clients.B.makeOpMessage(clients.B.insertTextLocal(0, "b"), ++seq),
            clients.C.makeOpMessage(clients.C.insertTextLocal(0, "c"), ++seq),
        ];

        while (messages.length > 0) {
            const msg = messages.shift()!;
            clients.all.forEach((c) => c.applyMsg(msg));
        }

        logger.validate({ baseText: "cb" });
    });

    it("conflicting insert after shared delete", () => {
        const clients = createClientsAtInitialState({ initialState: "Z" }, "A", "B", "C");
        let seq = 0;

        const logger = new TestClientLogger(clients.all);
        const messages = [
            clients.B.makeOpMessage(clients.B.insertTextLocal(0, "B"), ++seq),
            clients.C.makeOpMessage(clients.C.removeRangeLocal(0, clients.C.getLength()), ++seq),
            clients.C.makeOpMessage(clients.C.insertTextLocal(0, "C"), ++seq),
        ];

        while (messages.length > 0) {
            const msg = messages.shift()!;
            clients.all.forEach((c) => c.applyMsg(msg));
        }

        logger.validate({ baseText: "CB" });
    });

    it("local remove followed by conflicting insert", () => {
        const clients = createClientsAtInitialState({ initialState: "" }, "A", "B", "C");

        let seq = 0;

        const messages = [
            clients.C.makeOpMessage(clients.C.insertTextLocal(0, "c"), ++seq),
            clients.B.makeOpMessage(clients.B.insertTextLocal(0, "b"), ++seq),
            clients.C.makeOpMessage(clients.C.removeRangeLocal(0, 1), ++seq),
            clients.C.makeOpMessage(clients.C.insertTextLocal(0, "c"), ++seq),
        ];

        const logger = new TestClientLogger(clients.all);
        while (messages.length > 0) {
            const msg = messages.shift()!;
            clients.all.forEach((c) => c.applyMsg(msg));
        }

        logger.validate({ baseText: "cb" });
    });

    it("intersecting insert with un-acked insert and delete", () => {
        const clients = createClientsAtInitialState({ initialState: "" }, "A", "B", "C");

        let seq = 0;
        const messages = [
            clients.C.makeOpMessage(clients.C.insertTextLocal(0, "c"), ++seq),
            clients.B.makeOpMessage(clients.B.insertTextLocal(0, "bb"), ++seq),
            clients.B.makeOpMessage(clients.B.removeRangeLocal(0, 1), ++seq),
        ];

        const logger = new TestClientLogger(clients.all);
        while (messages.length > 0) {
            const msg = messages.shift()!;
            clients.all.forEach((c) => c.applyMsg(msg));
        }

        logger.validate({ baseText: "bc" });
    });

    it("conflicting insert over local delete", () => {
        const clients = createClientsAtInitialState({ initialState: "" }, "A", "B", "C");

        let seq = 0;
        const messages = [
            clients.C.makeOpMessage(clients.C.insertTextLocal(0, "CCC"), ++seq),
            clients.C.makeOpMessage(clients.C.removeRangeLocal(0, 1), ++seq),

        ];
        while (messages.length > 0) {
            const msg = messages.shift()!;
            clients.all.forEach((c) => {
                c.applyMsg(msg);
            });
        }
        const logger = new TestClientLogger(clients.all);
        logger.validate({ baseText: "CC" });

        messages.push(
            clients.C.makeOpMessage(clients.C.removeRangeLocal(0, 1), ++seq),
            clients.C.makeOpMessage(clients.C.insertTextLocal(0, "CC"), ++seq),
            clients.B.makeOpMessage(clients.B.insertTextLocal(1, "BBB"), ++seq),
        );
        while (messages.length > 0) {
            const msg = messages.shift()!;
            clients.all.forEach((c) => c.applyMsg(msg));
        }
        logger.validate({ baseText: "CCBBBC" });
    });

    it("Local insert after acked local delete", () => {
        const clients = createClientsAtInitialState(
            { initialState: "ZZ", options: { mergeTreeUseNewLengthCalculations: true } },
            "A", "B", "C");

        const logger = new TestClientLogger(clients.all);

        let seq = 0;

        const op1 = clients.C.makeOpMessage(clients.C.removeRangeLocal(0, 1), ++seq);
        clients.C.applyMsg(op1);

        const op2 = clients.B.makeOpMessage(clients.B.removeRangeLocal(1, 2), ++seq);

        const op3 = clients.C.makeOpMessage(clients.C.insertTextLocal(0, "C"), ++seq);

        const op4 = clients.B.makeOpMessage(clients.B.insertTextLocal(1, "B"), ++seq);

        clients.A.applyMsg(op1);
        clients.B.applyMsg(op1);

        const messages = [op2, op3, op4];
        while (messages.length > 0) {
            const msg = messages.shift()!;
            clients.all.forEach((c) => c.applyMsg(msg));
        }

        logger.validate({ baseText: "CB" });
    });

    it("Remote Remove before conflicting insert", () => {
        const clients = createClientsAtInitialState({ initialState: "Z" }, "A", "B", "C");

        const logger = new TestClientLogger(clients.all);

        let seq = 0;

        const op1 = clients.B.makeOpMessage(clients.B.removeRangeLocal(0, 1), ++seq);
        const op2 = clients.B.makeOpMessage(clients.B.insertTextLocal(0, "B"), ++seq);

        clients.C.applyMsg(op1);

        const op3 = clients.C.makeOpMessage(clients.C.insertTextLocal(0, "C"), ++seq);
        clients.A.applyMsg(op1);
        clients.B.applyMsg(op1);

        const messages = [op2, op3];
        while (messages.length > 0) {
            const msg = messages.shift()!;
            clients.all.forEach((c) => c.applyMsg(msg));
        }

        logger.validate({ baseText: "CB" });
    });

    it("Conflicting inserts at deleted segment position", () => {
        const clients = createClientsAtInitialState({ initialState: "a----bcd-ef" }, "A", "B", "C");

        const logger = new TestClientLogger(clients.all);

        let seq = 0;
        const ops: ISequencedDocumentMessage[] = [];
        ops.push(clients.B.makeOpMessage(clients.B.insertTextLocal(4, "B"), ++seq));
        ops.push(clients.C.makeOpMessage(clients.C.insertTextLocal(4, "CC"), ++seq));
        ops.push(clients.C.makeOpMessage(clients.C.removeRangeLocal(2, 8), ++seq));
        clients.B.applyMsg(ops[0]);
        clients.B.applyMsg(ops[1]);
        ops.push(clients.B.makeOpMessage(clients.B.removeRangeLocal(5, 8), ++seq));

        for (const op of ops) {
            clients.all.forEach(
                (c) => {
                    if (c.getCollabWindow().currentSeq < op.sequenceNumber) {
                        c.applyMsg(op);
                    }
                });
        }
        logger.validate({ baseText: "ab" });
    });

    it("Inconsistent shared string after pausing connection #9703", () => {
        const clients = createClientsAtInitialState(
            { initialState: "abcd", options: { mergeTreeUseNewLengthCalculations: true } },
             "A", "B", "C");

        const logger = new TestClientLogger(clients.all);

        let seq = 0;
        const ops: ISequencedDocumentMessage[] = [];
        ops.push(clients.B.makeOpMessage(clients.B.removeRangeLocal(1, 3), ++seq));
        clients.B.applyMsg(ops[0]);
        ops.push(clients.B.makeOpMessage(clients.B.insertTextLocal(1, "yz"), ++seq));
        clients.B.applyMsg(ops[1]);

        // it's like this connection is paused, as it doesn't see the other clients' ops
        // which its own ops will be sequenced after
        ops.push(clients.C.makeOpMessage(clients.C.insertTextLocal(2, "X"), ++seq));

        for (const op of ops) {
            clients.all.forEach(
                (c) => {
                    if (c.getCollabWindow().currentSeq < op.sequenceNumber) {
                        c.applyMsg(op);
                    }
                });
        }
        logger.validate({ baseText: "ayzXd" });
    });

    it("regenerate annotate op over removed range", () => {
        const clientA = new TestClient();
        clientA.startOrUpdateCollaboration("A");
        const clientB = new TestClient();
        clientB.startOrUpdateCollaboration("B");

        let seq = 0;
        const insertOp = clientA.makeOpMessage(clientA.insertTextLocal(0, "AAA"), ++seq);
        [clientA, clientB].map((c) => c.applyMsg(insertOp));

        const annotateOp = clientA.annotateRangeLocal(0, clientA.getLength(), { client: "A" }, undefined)!;
        const seg = clientA.peekPendingSegmentGroups()!;

        const removeOp = clientB.makeOpMessage(clientB.removeRangeLocal(0, clientB.getLength()), ++seq);
        [clientA, clientB].map((c) => c.applyMsg(removeOp));

        const regeneratedOp = clientA.regeneratePendingOp(annotateOp, seg);
        assert(regeneratedOp.type === MergeTreeDeltaType.GROUP);
        assert.strictEqual(regeneratedOp.ops.length, 0);
    });

    it("getContainingSegment with op", () => {
        const clientA = new TestClient();
        clientA.startOrUpdateCollaboration("A");
        const clientB = new TestClient();
        clientB.startOrUpdateCollaboration("B");

        let seq = 0;
        const insertOp1 = clientA.makeOpMessage(clientA.insertTextLocal(0, "ABC"), ++seq);
        [clientA, clientB].map((c) => c.applyMsg(insertOp1));

        const removeOp = clientA.removeRangeLocal(0, 2);
        const removeSequence = ++seq;
        clientA.applyMsg(clientA.makeOpMessage(removeOp, removeSequence));

        const insertOp2 = clientB.insertTextLocal(2, "X");

        // op with no reference sequence should count removed segment
        const insertMessage2 = clientB.makeOpMessage(insertOp2, ++seq);
        let seg = clientA.getContainingSegment(2, insertMessage2);
        assert.notStrictEqual(seg.segment, undefined);
        assert.strictEqual((seg.segment as TextSegment).text, "C");

        // op with reference sequence >= remove op sequence should not count removed segment
        const insertMessage3 = clientB.makeOpMessage(insertOp2, seq, removeSequence);
        seg = clientA.getContainingSegment(2, insertMessage3);
        assert.strictEqual(seg.segment, undefined);
    });

    /**
     * Regression test for an issue whereby reconnected clients could have segment orders that yielded
     * different tiebreaking results for inserted segments. Specifically, client C's "c" segment
     * should be considered for tiebreaking against the "b" segment as judged by the op it submitted for "c",
     * but since client C rebased the op which inserted "c", its segments were in a meaningfully different order
     * from other clients. This issue was fixed by making client C adjust the ordering of its segments at rebase
     * (i.e. reconnection) time so that they align with the resubmitted op.
     * Condensed view of this mismatch:
     * ```
     * _: Local State
     * -: Deleted
     * *: Unacked Insert and Delete
     * 0: msn/offset
     * Op format <seq>:<ref>:<client><type>@<pos1>,<pos2>
     * sequence number represented as offset from msn. L means local.
     * op types: 0) insert 1) remove 2) annotate
     * op types: 0) insert 1) remove 2) annotate
     * op         | client A      | op         | client C
     *            |               | L:0:C0@0   | _
     *            |               |            | C
     * 1:0:D0@0   | DD            | 1:0:D0@0   | _DD
     *            |               |            | C
     * 2:0:C0@0   | CDD           | 2:0:C0@0   | CDD
     * 3:2:D0@0   | DDDCDD        | 3:2:D0@0   | DDDCDD
     * 4:2:D0@0   | DDDDCDD       | 4:2:D0@0   | DDDDCDD
     * 5:4:D0@0   | DDDDDDDCDD    |            | DDDDCDD
     * 6:4:D1@6,9 | DDDDDD---D    |            | DDDDCDD
     *            | DDDDDD---D    | L:4:C0@5   | DDDDC_DD
     *            |               |            |      c
     *            | DDDDDD---D    | 5:4:D0@0   | DDDDDDDC_DD
     *            |               |            |         c
     *            | DDDDDD---D    | 6:4:D1@6,9 | DDDDDD- -_-D
     *            |               |            |          c
     * 7:6:B0@6   | DDDDDDb ---D  | 7:6:B0@6   | DDDDDDb- -_-D
     *            |               |            |           c
     * 8:6:C0@6   | DDDDDDcb ---D | 8:6:C0@6   | DDDDDDb- -c-D
     * Client C does not match client A
     * ```
     */
<<<<<<< HEAD
    it.skip("Concurrent insert into removed segment across block boundary", () => {
=======
    it("Concurrent insert into removed segment across block boundary", () => {
>>>>>>> 0e8be6bc
        const clients = createClientsAtInitialState(
            { initialState: "", options: { mergeTreeUseNewLengthCalculations: true } },
             "A", "B", "C", "D");

        const logger = new TestClientLogger([clients.A, clients.C]);
        let seq = 0;
        const ops: ISequencedDocumentMessage[] = [];
        const perClientOps: ISequencedDocumentMessage[][] = clients.all.map(() => []);

        ops.push(clients.D.makeOpMessage(clients.D.insertTextLocal(0, "DD"), ++seq));
        ops.push(clients.C.makeOpMessage(clients.C.insertTextLocal(0, "C"), ++seq));
        ops.splice(0).forEach((op) => clients.all.forEach((c) => c.applyMsg(op)));

        ops.push(clients.D.makeOpMessage(clients.D.insertTextLocal(0, "DDD"), ++seq));
        ops.push(clients.D.makeOpMessage(clients.D.insertTextLocal(0, "D"), ++seq));

        // disconnect B(1)
        ops.splice(0).forEach((op) => clients.all.forEach(
            (c, i) => i === 1
                ? perClientOps[i].push(op)
                : c.applyMsg(op)));

        ops.push(clients.D.makeOpMessage(clients.D.insertTextLocal(0, "DDD"), ++seq));
        ops.push(clients.D.makeOpMessage(clients.D.removeRangeLocal(6, 9), ++seq));

        // disconnect B(1) and C(2)
        ops.splice(0).forEach((op) => clients.all.forEach(
            (c, i) => i === 1 || i === 2
                ? perClientOps[i].push(op)
                : c.applyMsg(op)));

        // apply changes to disconnected clients
        const bOp = { op: clients.B.insertTextLocal(1, "b")!, sg: clients.B.peekPendingSegmentGroups()! };
        const cOp = { op: clients.C.insertTextLocal(5, "c")!, sg: clients.C.peekPendingSegmentGroups()! };

        // TODO: tracking group
        const { segment, offset } = clients.C.getContainingSegment(5);
        assert(segment !== undefined, "expected segment");
        const ref = clients.C.createLocalReferencePosition(segment, offset, ReferenceType.Simple, undefined);

        let beforeSlides = 0;
        let afterSlides = 0;
        ref.callbacks = {
            beforeSlide: (lref) => {
                assert(lref === ref, "wrong ref slid");
                beforeSlides++;
            },
            afterSlide: (lref) => {
                assert(lref === ref, "wrong ref slid");
                afterSlides++;
            },
        };

        // catch up disconnected clients
        perClientOps.forEach(
            (clientOps, i) => clientOps.splice(0).forEach((op) => clients.all[i].applyMsg(op)));

        // rebase and resubmit disconnected client ops
        ops.push(clients.B.makeOpMessage(clients.B.regeneratePendingOp(bOp.op, bOp.sg), ++seq));

        const trackingGroup = new TrackingGroup();
        const trackedSegs: ISegment[] = [];
        walkAllChildSegments(clients.C.mergeTree.root, (seg) => {
            trackedSegs.push(seg);
            trackingGroup.link(seg);
        });

        assert.equal(beforeSlides, 0, "should be no slides");
        assert.equal(afterSlides, 0, "should be no slides");
        ops.push(clients.C.makeOpMessage(clients.C.regeneratePendingOp(cOp.op, cOp.sg), ++seq));
        assert.equal(beforeSlides, 1, "should be 1 slide");
        assert.equal(afterSlides, 1, "should be 1 slide");

        trackedSegs.forEach((seg) => {
            assert(trackingGroup.has(seg), "Tracking group should still have segment.");
        });
        // process the resubmitted ops
        ops.splice(0).forEach((op) => clients.all.forEach((c) => {
            c.applyMsg(op);
        }));

        logger.validate({ baseText: "DDDDDDcbD" });
    });
});<|MERGE_RESOLUTION|>--- conflicted
+++ resolved
@@ -571,11 +571,7 @@
      * Client C does not match client A
      * ```
      */
-<<<<<<< HEAD
     it.skip("Concurrent insert into removed segment across block boundary", () => {
-=======
-    it("Concurrent insert into removed segment across block boundary", () => {
->>>>>>> 0e8be6bc
         const clients = createClientsAtInitialState(
             { initialState: "", options: { mergeTreeUseNewLengthCalculations: true } },
              "A", "B", "C", "D");
