--- conflicted
+++ resolved
@@ -71,14 +71,9 @@
   "devDependencies": {
     "@fluidframework/build-common": "^0.23.0",
     "@fluidframework/eslint-config-fluid": "^0.27.0",
-<<<<<<< HEAD
     "@fluidframework/mocha-test-setup": "^0.59.1000",
+    "@fluidframework/shared-summary-block-previous": "npm:@fluidframework/shared-summary-block@0.58.2000",
     "@fluidframework/test-runtime-utils": "^0.59.1000",
-=======
-    "@fluidframework/mocha-test-setup": "^0.58.3000",
-    "@fluidframework/shared-summary-block-previous": "npm:@fluidframework/shared-summary-block@0.58.2000",
-    "@fluidframework/test-runtime-utils": "^0.58.3000",
->>>>>>> 5681a585
     "@microsoft/api-extractor": "^7.16.1",
     "@rushstack/eslint-config": "^2.5.1",
     "@types/benchmark": "^2.1.0",
