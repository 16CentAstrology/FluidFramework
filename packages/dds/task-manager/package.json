{
  "name": "@fluid-experimental/task-manager",
  "version": "2.0.0",
  "description": "Distributed data structure for queueing exclusive tasks",
  "homepage": "https://fluidframework.com",
  "repository": {
    "type": "git",
    "url": "https://github.com/microsoft/FluidFramework.git",
    "directory": "packages/dds/task-manager"
  },
  "license": "MIT",
  "author": "Microsoft and contributors",
  "sideEffects": false,
  "main": "dist/index.js",
  "module": "lib/index.js",
  "types": "dist/index.d.ts",
  "scripts": {
    "build": "npm run build:genver && concurrently npm:build:compile npm:lint && npm run build:docs",
    "build:commonjs": "npm run tsc && npm run typetests:gen && npm run build:test",
    "build:compile": "concurrently npm:build:commonjs npm:build:esnext",
    "build:docs": "api-extractor run --local --typescript-compiler-folder ../../../node_modules/typescript && copyfiles -u 1 ./_api-extractor-temp/doc-models/* ../../../_api-extractor-temp/",
    "build:esnext": "tsc --project ./tsconfig.esnext.json",
    "build:full": "npm run build",
    "build:full:compile": "npm run build:compile",
    "build:genver": "gen-version",
    "build:test": "tsc --project ./src/test/tsconfig.json",
    "ci:build:docs": "api-extractor run --typescript-compiler-folder ../../../node_modules/typescript && copyfiles -u 1 ./_api-extractor-temp/* ../../../_api-extractor-temp/",
    "clean": "rimraf dist lib *.tsbuildinfo *.build.log",
    "eslint": "eslint --format stylish src",
    "eslint:fix": "eslint --format stylish src --fix --fix-type problem,suggestion,layout",
    "lint": "npm run eslint",
    "lint:fix": "npm run eslint:fix",
    "test": "npm run test:mocha",
    "test:coverage": "nyc npm test -- --reporter mocha-junit-reporter --reporter-options mochaFile=nyc/junit-report.xml",
    "test:mocha": "mocha --ignore 'dist/test/types/*' --recursive dist/test -r node_modules/@fluidframework/mocha-test-setup --unhandled-rejections=strict",
    "test:mocha:verbose": "cross-env FLUID_TEST_VERBOSE=1 npm run test:mocha",
    "tsc": "tsc",
    "tsfmt": "tsfmt --verify",
    "tsfmt:fix": "tsfmt --replace",
    "typetests:gen": "fluid-type-validator -g -d ."
  },
  "nyc": {
    "all": true,
    "cache-dir": "nyc/.cache",
    "exclude": [
      "src/test/**/*.ts",
      "dist/test/**/*.js"
    ],
    "exclude-after-remap": false,
    "include": [
      "src/**/*.ts",
      "dist/**/*.js"
    ],
    "report-dir": "nyc/report",
    "reporter": [
      "cobertura",
      "html",
      "text"
    ],
    "temp-directory": "nyc/.nyc_output"
  },
  "dependencies": {
    "@fluidframework/common-definitions": "^0.20.1",
    "@fluidframework/common-utils": "^0.32.1",
    "@fluidframework/container-definitions": "^2.0.0",
    "@fluidframework/container-runtime-definitions": "^2.0.0",
    "@fluidframework/core-interfaces": "^2.0.0",
    "@fluidframework/datastore-definitions": "^2.0.0",
    "@fluidframework/driver-utils": "^2.0.0",
    "@fluidframework/protocol-definitions": "^0.1029.1000-0",
    "@fluidframework/runtime-definitions": "^2.0.0",
    "@fluidframework/shared-object-base": "^2.0.0"
  },
  "devDependencies": {
    "@fluid-experimental/task-manager-previous": "npm:@fluid-experimental/task-manager@^1.0.0",
<<<<<<< HEAD
    "@fluid-internal/test-dds-utils": "^1.1.0",
    "@fluidframework/build-common": "^0.24.0-0",
=======
    "@fluid-internal/test-dds-utils": "^2.0.0",
    "@fluidframework/build-common": "^0.23.0",
>>>>>>> 7257de2d
    "@fluidframework/build-tools": "^0.2.71273",
    "@fluidframework/eslint-config-fluid": "^0.28.2000",
    "@fluidframework/mocha-test-setup": "^2.0.0",
    "@fluidframework/test-runtime-utils": "^2.0.0",
    "@microsoft/api-extractor": "^7.22.2",
    "@rushstack/eslint-config": "^2.5.1",
    "@types/mocha": "^9.1.1",
    "@types/node": "^14.18.0",
    "concurrently": "^6.2.0",
    "copyfiles": "^2.1.0",
    "cross-env": "^7.0.2",
    "eslint": "~8.6.0",
    "mocha": "^10.0.0",
    "mocha-junit-reporter": "^1.18.0",
    "nyc": "^15.0.0",
    "rimraf": "^2.6.2",
    "typescript": "~4.5.5",
    "typescript-formatter": "7.1.0"
  },
  "typeValidation": {
    "version": "2.0.0",
    "broken": {}
  }
}<|MERGE_RESOLUTION|>--- conflicted
+++ resolved
@@ -73,13 +73,8 @@
   },
   "devDependencies": {
     "@fluid-experimental/task-manager-previous": "npm:@fluid-experimental/task-manager@^1.0.0",
-<<<<<<< HEAD
-    "@fluid-internal/test-dds-utils": "^1.1.0",
+    "@fluid-internal/test-dds-utils": "^2.0.0",
     "@fluidframework/build-common": "^0.24.0-0",
-=======
-    "@fluid-internal/test-dds-utils": "^2.0.0",
-    "@fluidframework/build-common": "^0.23.0",
->>>>>>> 7257de2d
     "@fluidframework/build-tools": "^0.2.71273",
     "@fluidframework/eslint-config-fluid": "^0.28.2000",
     "@fluidframework/mocha-test-setup": "^2.0.0",
