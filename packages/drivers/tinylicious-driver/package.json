--- conflicted
+++ resolved
@@ -1,10 +1,6 @@
 {
   "name": "@fluidframework/tinylicious-driver",
-<<<<<<< HEAD
-  "version": "1.3.0",
-=======
   "version": "2.0.0",
->>>>>>> 27be1e84
   "description": "Driver for tinylicious",
   "homepage": "https://fluidframework.com",
   "repository": {
@@ -36,21 +32,12 @@
     "typetests:gen": "fluid-type-validator -g -d ."
   },
   "dependencies": {
-<<<<<<< HEAD
-    "@fluidframework/core-interfaces": "^1.3.0",
-    "@fluidframework/driver-definitions": "^1.3.0",
-    "@fluidframework/driver-utils": "^1.3.0",
-    "@fluidframework/protocol-definitions": "^0.1028.2000",
-    "@fluidframework/routerlicious-driver": "^1.3.0",
-    "@fluidframework/server-services-client": "^0.1036.5000",
-=======
     "@fluidframework/core-interfaces": "^2.0.0",
     "@fluidframework/driver-definitions": "^2.0.0",
     "@fluidframework/driver-utils": "^2.0.0",
     "@fluidframework/protocol-definitions": "^0.1029.1000-0",
     "@fluidframework/routerlicious-driver": "^2.0.0",
     "@fluidframework/server-services-client":  "^0.1037.1000-0",
->>>>>>> 27be1e84
     "jsrsasign": "^10.5.25",
     "uuid": "^8.3.1"
   },
@@ -59,11 +46,7 @@
     "@fluidframework/build-tools": "^0.2.74327",
     "@fluidframework/eslint-config-fluid": "^0.28.2000",
     "@fluidframework/test-tools": "^0.2.3074",
-<<<<<<< HEAD
-    "@fluidframework/tinylicious-driver-previous": "npm:@fluidframework/tinylicious-driver@^1.2.0",
-=======
     "@fluidframework/tinylicious-driver-previous": "npm:@fluidframework/tinylicious-driver@^1.0.0",
->>>>>>> 27be1e84
     "@rushstack/eslint-config": "^2.5.1",
     "@types/jsrsasign": "^8.0.8",
     "@types/mocha": "^9.1.1",
@@ -76,11 +59,7 @@
     "typescript-formatter": "7.1.0"
   },
   "typeValidation": {
-<<<<<<< HEAD
-    "version": "1.3.0",
-=======
     "version": "2.0.0",
->>>>>>> 27be1e84
     "broken": {}
   }
 }