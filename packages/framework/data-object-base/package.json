--- conflicted
+++ resolved
@@ -89,12 +89,8 @@
   },
   "module:es5": "es5/index.js",
   "typeValidation": {
-<<<<<<< HEAD
-    "version": "2.0.0-internal.3.0.0",
-=======
     "version": "2.0.0-internal.2.2.0",
     "baselineRange": "2.0.0-internal.2.0.0",
->>>>>>> feefa980
     "broken": {}
   }
 }