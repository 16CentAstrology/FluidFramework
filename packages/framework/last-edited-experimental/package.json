{
  "name": "@fluidframework/last-edited-experimental",
<<<<<<< HEAD
  "version": "0.26.0",
=======
  "version": "0.25.2",
>>>>>>> d56d806c
  "description": "Tracks the last edited information in the Container.",
  "repository": "microsoft/FluidFramework",
  "license": "MIT",
  "author": "Microsoft",
  "sideEffects": "false",
  "main": "dist/index.js",
  "module": "lib/index.js",
  "types": "dist/index.d.ts",
  "scripts": {
    "build": "npm run build:genver && concurrently npm:build:compile npm:lint",
    "build:compile": "concurrently npm:tsc npm:build:esnext",
    "build:compile:min": "npm run build:compile",
    "build:docs": "api-extractor run --local && copyfiles -u 1 ./_api-extractor-temp/doc-models/* ../../../_api-extractor-temp/",
    "build:esnext": "tsc --project ./tsconfig.esnext.json",
    "build:full": "npm run build",
    "build:full:compile": "npm run build:compile",
    "build:genver": "gen-version",
    "clean": "rimraf dist lib *.tsbuildinfo *.build.log",
    "eslint": "eslint --ext=ts,tsx --format stylish src",
    "eslint:fix": "eslint --ext=ts,tsx --format stylish src --fix",
    "lint": "npm run eslint",
    "lint:fix": "npm run eslint:fix",
    "tsc": "tsc",
    "tsfmt": "tsfmt --verify",
    "tsfmt:fix": "tsfmt --replace"
  },
  "nyc": {
    "all": true,
    "cache-dir": "nyc/.cache",
    "exclude": [
      "src/test/**/*.ts",
      "dist/test/**/*.js"
    ],
    "exclude-after-remap": false,
    "include": [
      "src/**/*.ts",
      "dist/**/*.js"
    ],
    "report-dir": "nyc/report",
    "reporter": [
      "cobertura",
      "html",
      "text"
    ],
    "temp-directory": "nyc/.nyc_output"
  },
  "dependencies": {
<<<<<<< HEAD
    "@fluidframework/aqueduct": "^0.26.0",
    "@fluidframework/container-runtime": "^0.26.0",
    "@fluidframework/container-runtime-definitions": "^0.26.0",
    "@fluidframework/core-interfaces": "^0.26.0",
    "@fluidframework/protocol-definitions": "^0.1011.1-0",
    "@fluidframework/runtime-utils": "^0.26.0",
    "@fluidframework/shared-summary-block": "^0.26.0"
=======
    "@fluidframework/aqueduct": "^0.25.2",
    "@fluidframework/container-runtime": "^0.25.2",
    "@fluidframework/container-runtime-definitions": "^0.25.2",
    "@fluidframework/core-interfaces": "^0.25.2",
    "@fluidframework/protocol-definitions": "^0.1011.1",
    "@fluidframework/runtime-utils": "^0.25.2",
    "@fluidframework/shared-summary-block": "^0.25.2"
>>>>>>> d56d806c
  },
  "devDependencies": {
    "@fluidframework/build-common": "^0.18.0",
    "@fluidframework/eslint-config-fluid": "^0.18.0",
<<<<<<< HEAD
    "@fluidframework/mocha-test-setup": "^0.26.0",
=======
    "@fluidframework/mocha-test-setup": "^0.25.2",
>>>>>>> d56d806c
    "@microsoft/api-extractor": "^7.7.2",
    "@types/mocha": "^5.2.5",
    "@types/node": "^10.17.24",
    "@typescript-eslint/eslint-plugin": "~2.17.0",
    "@typescript-eslint/parser": "~2.17.0",
    "concurrently": "^5.2.0",
    "copyfiles": "^2.1.0",
    "eslint": "~6.8.0",
    "eslint-plugin-eslint-comments": "~3.1.2",
    "eslint-plugin-import": "2.20.0",
    "eslint-plugin-no-null": "~1.0.2",
    "eslint-plugin-optimize-regex": "~1.1.7",
    "eslint-plugin-prefer-arrow": "~1.1.7",
    "eslint-plugin-react": "~7.18.0",
    "eslint-plugin-unicorn": "~15.0.1",
    "mocha": "^8.1.1",
    "mocha-junit-reporter": "^1.18.0",
    "nyc": "^15.0.0",
    "rimraf": "^2.6.2",
    "typescript": "~3.7.4",
    "typescript-formatter": "7.1.0"
  }
}<|MERGE_RESOLUTION|>--- conflicted
+++ resolved
@@ -1,10 +1,6 @@
 {
   "name": "@fluidframework/last-edited-experimental",
-<<<<<<< HEAD
   "version": "0.26.0",
-=======
-  "version": "0.25.2",
->>>>>>> d56d806c
   "description": "Tracks the last edited information in the Container.",
   "repository": "microsoft/FluidFramework",
   "license": "MIT",
@@ -52,32 +48,18 @@
     "temp-directory": "nyc/.nyc_output"
   },
   "dependencies": {
-<<<<<<< HEAD
     "@fluidframework/aqueduct": "^0.26.0",
     "@fluidframework/container-runtime": "^0.26.0",
     "@fluidframework/container-runtime-definitions": "^0.26.0",
     "@fluidframework/core-interfaces": "^0.26.0",
-    "@fluidframework/protocol-definitions": "^0.1011.1-0",
+    "@fluidframework/protocol-definitions": "^0.1011.1",
     "@fluidframework/runtime-utils": "^0.26.0",
     "@fluidframework/shared-summary-block": "^0.26.0"
-=======
-    "@fluidframework/aqueduct": "^0.25.2",
-    "@fluidframework/container-runtime": "^0.25.2",
-    "@fluidframework/container-runtime-definitions": "^0.25.2",
-    "@fluidframework/core-interfaces": "^0.25.2",
-    "@fluidframework/protocol-definitions": "^0.1011.1",
-    "@fluidframework/runtime-utils": "^0.25.2",
-    "@fluidframework/shared-summary-block": "^0.25.2"
->>>>>>> d56d806c
   },
   "devDependencies": {
     "@fluidframework/build-common": "^0.18.0",
     "@fluidframework/eslint-config-fluid": "^0.18.0",
-<<<<<<< HEAD
     "@fluidframework/mocha-test-setup": "^0.26.0",
-=======
-    "@fluidframework/mocha-test-setup": "^0.25.2",
->>>>>>> d56d806c
     "@microsoft/api-extractor": "^7.7.2",
     "@types/mocha": "^5.2.5",
     "@types/node": "^10.17.24",
