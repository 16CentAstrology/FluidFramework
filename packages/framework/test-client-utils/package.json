{
  "name": "@fluidframework/test-client-utils",
  "version": "0.60.1000",
  "description": "Fluid client development and test utilities",
  "homepage": "https://fluidframework.com",
  "repository": {
    "type": "git",
    "url": "https://github.com/microsoft/FluidFramework.git",
    "directory": "packages/framework/test-client-utils"
  },
  "license": "MIT",
  "author": "Microsoft and contributors",
  "sideEffects": false,
  "main": "dist/index.js",
  "module": "dist/index.js",
  "types": "dist/index.d.ts",
  "scripts": {
    "build": "npm run build:genver && concurrently npm:build:compile npm:lint && npm run build:docs",
    "build:commonjs": "npm run tsc && npm run typetests:gen && npm run build:test",
    "build:compile": "concurrently npm:build:commonjs npm:build:esnext",
    "build:docs": "api-extractor run --local --typescript-compiler-folder ../../../node_modules/typescript && copyfiles -u 1 ./_api-extractor-temp/doc-models/* ../../../_api-extractor-temp/",
    "build:esnext": "tsc --project ./tsconfig.esnext.json",
    "build:full": "npm run build",
    "build:full:compile": "npm run build:compile",
    "build:genver": "gen-version",
    "build:test": "tsc --project ./src/test/tsconfig.json",
    "ci:build:docs": "api-extractor run --typescript-compiler-folder ../../../node_modules/typescript && copyfiles -u 1 ./_api-extractor-temp/* ../../../_api-extractor-temp/",
    "clean": "rimraf dist *.tsbuildinfo *.build.log",
    "eslint": "eslint --format stylish src",
    "eslint:fix": "eslint --format stylish src --fix --fix-type problem,suggestion,layout",
    "lint": "npm run eslint",
    "lint:fix": "npm run eslint:fix",
    "test": "echo \"Error: no test specified\" && exit 1",
    "tsc": "tsc",
    "tsfmt": "tsfmt --verify",
    "tsfmt:fix": "tsfmt --replace",
    "typetests:gen": "fluid-type-validator -g -d ."
  },
  "dependencies": {
    "@fluidframework/protocol-definitions": "^0.1028.1000",
    "@fluidframework/test-runtime-utils": "^0.60.1000",
    "sillyname": "^0.1.0"
  },
  "devDependencies": {
    "@fluidframework/build-common": "^0.23.0",
    "@fluidframework/eslint-config-fluid": "^0.28.1000",
<<<<<<< HEAD
    "@fluidframework/test-client-utils-previous": "npm:@fluidframework/test-client-utils@^0.58.0",
    "@microsoft/api-extractor": "^7.16.1",
=======
    "@fluidframework/test-client-utils-previous": "npm:@fluidframework/test-client-utils@0.59.1000",
    "@microsoft/api-extractor": "^7.22.2",
>>>>>>> ec15d8ac
    "@rushstack/eslint-config": "^2.5.1",
    "@typescript-eslint/eslint-plugin": "~5.9.0",
    "@typescript-eslint/parser": "~5.9.0",
    "concurrently": "^6.2.0",
    "copyfiles": "^2.1.0",
    "eslint": "~8.6.0",
    "eslint-plugin-editorconfig": "~3.2.0",
    "eslint-plugin-eslint-comments": "~3.2.0",
    "eslint-plugin-import": "~2.25.4",
    "eslint-plugin-no-null": "~1.0.2",
    "eslint-plugin-react": "~7.28.0",
    "eslint-plugin-unicorn": "~40.0.0",
    "rimraf": "^2.6.2",
    "typescript": "~4.1.3",
    "typescript-formatter": "7.1.0"
  },
  "typeValidation": {
    "version": "0.59.1000",
    "broken": {}
  }
}<|MERGE_RESOLUTION|>--- conflicted
+++ resolved
@@ -44,13 +44,8 @@
   "devDependencies": {
     "@fluidframework/build-common": "^0.23.0",
     "@fluidframework/eslint-config-fluid": "^0.28.1000",
-<<<<<<< HEAD
-    "@fluidframework/test-client-utils-previous": "npm:@fluidframework/test-client-utils@^0.58.0",
-    "@microsoft/api-extractor": "^7.16.1",
-=======
     "@fluidframework/test-client-utils-previous": "npm:@fluidframework/test-client-utils@0.59.1000",
     "@microsoft/api-extractor": "^7.22.2",
->>>>>>> ec15d8ac
     "@rushstack/eslint-config": "^2.5.1",
     "@typescript-eslint/eslint-plugin": "~5.9.0",
     "@typescript-eslint/parser": "~5.9.0",
