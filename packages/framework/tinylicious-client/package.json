--- conflicted
+++ resolved
@@ -53,17 +53,10 @@
     "uuid": "^8.3.1"
   },
   "devDependencies": {
-<<<<<<< HEAD
     "@fluidframework/aqueduct": ">=2.0.0-internal.3.0.0 <2.0.0-internal.4.0.0",
-    "@fluidframework/build-tools": "^0.5.0",
+    "@fluidframework/build-tools": "^0.6.0-109663",
     "@fluidframework/container-runtime": ">=2.0.0-internal.3.0.0 <2.0.0-internal.4.0.0",
     "@fluidframework/container-runtime-definitions": ">=2.0.0-internal.3.0.0 <2.0.0-internal.4.0.0",
-=======
-    "@fluidframework/aqueduct": ">=2.0.0-internal.2.2.0 <2.0.0-internal.3.0.0",
-    "@fluidframework/build-tools": "^0.6.0-109663",
-    "@fluidframework/container-runtime": ">=2.0.0-internal.2.2.0 <2.0.0-internal.3.0.0",
-    "@fluidframework/container-runtime-definitions": ">=2.0.0-internal.2.2.0 <2.0.0-internal.3.0.0",
->>>>>>> feefa980
     "@fluidframework/eslint-config-fluid": "^1.2.0",
     "@fluidframework/test-utils": "^1.3.0",
     "@fluidframework/tinylicious-client-previous": "npm:@fluidframework/tinylicious-client@2.0.0-internal.2.0.0",
@@ -83,12 +76,8 @@
     "fluid-framework": ">=2.0.0-internal.2.1.0 <2.0.0-internal.3.0.0"
   },
   "typeValidation": {
-<<<<<<< HEAD
-    "version": "2.0.0-internal.3.0.0",
-=======
     "version": "2.0.0-internal.2.2.0",
     "baselineRange": "2.0.0-internal.2.0.0",
->>>>>>> feefa980
     "broken": {}
   }
 }