{
  "name": "@fluidframework/view-interfaces",
<<<<<<< HEAD
  "version": "0.59.4000",
=======
  "version": "0.60.1000",
>>>>>>> 3c923a5a
  "description": "View interfaces for rendering views",
  "homepage": "https://fluidframework.com",
  "repository": {
    "type": "git",
    "url": "https://github.com/microsoft/FluidFramework.git",
    "directory": "packages/framework/view-interfaces"
  },
  "license": "MIT",
  "author": "Microsoft and contributors",
  "sideEffects": false,
  "main": "dist/index.js",
  "module": "lib/index.js",
  "types": "dist/index.d.ts",
  "scripts": {
    "build": "concurrently npm:build:compile npm:lint && npm run build:docs",
    "build:compile": "concurrently npm:tsc npm:build:esnext",
    "build:docs": "api-extractor run --local --typescript-compiler-folder ../../../node_modules/typescript && copyfiles -u 1 ./_api-extractor-temp/doc-models/* ../../../_api-extractor-temp/",
    "build:esnext": "tsc --project ./tsconfig.esnext.json",
    "build:full": "npm run build",
    "build:full:compile": "npm run build:compile",
    "ci:build:docs": "api-extractor run --typescript-compiler-folder ../../../node_modules/typescript && copyfiles -u 1 ./_api-extractor-temp/* ../../../_api-extractor-temp/",
    "clean": "rimraf dist lib *.tsbuildinfo *.build.log",
    "eslint": "eslint --format stylish src",
    "eslint:fix": "eslint --format stylish src --fix --fix-type problem,suggestion,layout",
    "lint": "npm run eslint",
    "lint:fix": "npm run eslint:fix",
    "tsc": "tsc",
    "tsfmt": "tsfmt --verify",
    "tsfmt:fix": "tsfmt --replace"
  },
  "dependencies": {
    "@fluidframework/core-interfaces": "^0.43.1000"
  },
  "devDependencies": {
    "@fluidframework/build-common": "^0.23.0",
    "@fluidframework/eslint-config-fluid": "^0.28.2000-0",
<<<<<<< HEAD
    "@fluidframework/view-interfaces-previous": "npm:@fluidframework/view-interfaces@0.59.2000",
=======
    "@fluidframework/view-interfaces-previous": "npm:@fluidframework/view-interfaces@^0.59.0",
>>>>>>> 3c923a5a
    "@microsoft/api-extractor": "^7.22.2",
    "@rushstack/eslint-config": "^2.5.1",
    "@types/react": "^16.9.15",
    "@typescript-eslint/eslint-plugin": "~5.9.0",
    "@typescript-eslint/parser": "~5.9.0",
    "concurrently": "^6.2.0",
    "copyfiles": "^2.1.0",
    "eslint": "~8.6.0",
    "eslint-plugin-editorconfig": "~3.2.0",
    "eslint-plugin-eslint-comments": "~3.2.0",
    "eslint-plugin-import": "~2.25.4",
    "eslint-plugin-jest": "~26.1.3",
    "eslint-plugin-mocha": "~10.0.3",
    "eslint-plugin-promise": "~6.0.0",
    "eslint-plugin-react": "~7.28.0",
    "eslint-plugin-tsdoc": "~0.2.14",
    "eslint-plugin-unicorn": "~40.0.0",
    "rimraf": "^2.6.2",
    "typescript": "~4.5.5",
    "typescript-formatter": "7.1.0"
  },
  "typeValidation": {
<<<<<<< HEAD
    "version": "0.59.3000",
=======
    "version": "0.60.1000",
>>>>>>> 3c923a5a
    "broken": {}
  }
}<|MERGE_RESOLUTION|>--- conflicted
+++ resolved
@@ -1,10 +1,6 @@
 {
   "name": "@fluidframework/view-interfaces",
-<<<<<<< HEAD
-  "version": "0.59.4000",
-=======
   "version": "0.60.1000",
->>>>>>> 3c923a5a
   "description": "View interfaces for rendering views",
   "homepage": "https://fluidframework.com",
   "repository": {
@@ -41,11 +37,7 @@
   "devDependencies": {
     "@fluidframework/build-common": "^0.23.0",
     "@fluidframework/eslint-config-fluid": "^0.28.2000-0",
-<<<<<<< HEAD
-    "@fluidframework/view-interfaces-previous": "npm:@fluidframework/view-interfaces@0.59.2000",
-=======
     "@fluidframework/view-interfaces-previous": "npm:@fluidframework/view-interfaces@^0.59.0",
->>>>>>> 3c923a5a
     "@microsoft/api-extractor": "^7.22.2",
     "@rushstack/eslint-config": "^2.5.1",
     "@types/react": "^16.9.15",
@@ -68,11 +60,7 @@
     "typescript-formatter": "7.1.0"
   },
   "typeValidation": {
-<<<<<<< HEAD
-    "version": "0.59.3000",
-=======
     "version": "0.60.1000",
->>>>>>> 3c923a5a
     "broken": {}
   }
 }