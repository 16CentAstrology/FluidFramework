--- conflicted
+++ resolved
@@ -93,10 +93,6 @@
     "typescript-formatter": "7.1.0"
   },
   "typeValidation": {
-<<<<<<< HEAD
-    "version": "1.2.0",
-    "broken": {
-=======
     "version": "2.0.0",
     "broken": {
       "RemovedFunctionDeclaration_convertSnapshotAndBlobsToSummaryTree": {
@@ -111,7 +107,6 @@
         "forwardCompat": false,
         "backCompat": false
       },
->>>>>>> ebfbdaa8
       "ClassDeclaration_ThrottlingError": {
         "backCompat": false
       },
