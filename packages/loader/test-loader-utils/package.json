{
  "name": "@fluidframework/test-loader-utils",
<<<<<<< HEAD
  "version": "0.20.0",
=======
  "version": "0.19.1",
>>>>>>> 04de2ac4
  "description": "Mocks and other test utilities for the Fluid Framework Loader",
  "repository": "microsoft/prague",
  "license": "MIT",
  "author": "Microsoft",
  "sideEffects": "false",
  "main": "dist/index.js",
  "module": "dist/index.js",
  "types": "dist/index.d.ts",
  "scripts": {
    "build": "concurrently npm:build:compile npm:lint",
    "build:compile": "npm run tsc",
    "build:full": "npm run build",
    "build:full:compile": "npm run build:compile",
    "clean": "rimraf dist *.tsbuildinfo *.build.log",
    "eslint": "eslint --ext=ts,tsx --format stylish src",
    "eslint:fix": "eslint --ext=ts,tsx --format stylish src --fix",
    "lint": "npm run eslint",
    "lint:fix": "npm run eslint:fix",
    "tsc": "tsc"
  },
  "dependencies": {
    "@fluidframework/common-utils": "^0.19.0",
<<<<<<< HEAD
    "@fluidframework/driver-definitions": "^0.20.0",
=======
    "@fluidframework/driver-definitions": "^0.19.1",
>>>>>>> 04de2ac4
    "@fluidframework/protocol-definitions": "^0.1006.0"
  },
  "devDependencies": {
    "@fluidframework/build-common": "^0.16.0",
    "@fluidframework/eslint-config-fluid": "^0.17.0",
    "@typescript-eslint/eslint-plugin": "~2.17.0",
    "@typescript-eslint/parser": "~2.17.0",
    "concurrently": "^5.2.0",
    "eslint": "~6.8.0",
    "eslint-plugin-eslint-comments": "~3.1.2",
    "eslint-plugin-import": "2.20.0",
    "eslint-plugin-no-null": "~1.0.2",
    "eslint-plugin-optimize-regex": "~1.1.7",
    "eslint-plugin-prefer-arrow": "~1.1.7",
    "eslint-plugin-react": "~7.18.0",
    "eslint-plugin-unicorn": "~15.0.1",
    "rimraf": "^2.6.2",
    "typescript": "~3.7.4"
  }
}<|MERGE_RESOLUTION|>--- conflicted
+++ resolved
@@ -1,10 +1,6 @@
 {
   "name": "@fluidframework/test-loader-utils",
-<<<<<<< HEAD
   "version": "0.20.0",
-=======
-  "version": "0.19.1",
->>>>>>> 04de2ac4
   "description": "Mocks and other test utilities for the Fluid Framework Loader",
   "repository": "microsoft/prague",
   "license": "MIT",
@@ -27,11 +23,7 @@
   },
   "dependencies": {
     "@fluidframework/common-utils": "^0.19.0",
-<<<<<<< HEAD
     "@fluidframework/driver-definitions": "^0.20.0",
-=======
-    "@fluidframework/driver-definitions": "^0.19.1",
->>>>>>> 04de2ac4
     "@fluidframework/protocol-definitions": "^0.1006.0"
   },
   "devDependencies": {
