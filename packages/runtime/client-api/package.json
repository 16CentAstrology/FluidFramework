--- conflicted
+++ resolved
@@ -1,10 +1,6 @@
 {
   "name": "@fluid-internal/client-api",
-<<<<<<< HEAD
   "version": "0.26.0",
-=======
-  "version": "0.25.2",
->>>>>>> d56d806c
   "description": "Fluid client API",
   "repository": "microsoft/FluidFramework",
   "license": "MIT",
@@ -49,10 +45,9 @@
     "temp-directory": "nyc/.nyc_output"
   },
   "dependencies": {
-<<<<<<< HEAD
     "@fluidframework/aqueduct": "^0.26.0",
     "@fluidframework/cell": "^0.26.0",
-    "@fluidframework/common-utils": "^0.22.1-0",
+    "@fluidframework/common-utils": "^0.22.1",
     "@fluidframework/container-definitions": "^0.26.0",
     "@fluidframework/container-loader": "^0.26.0",
     "@fluidframework/container-runtime": "^0.26.0",
@@ -61,29 +56,11 @@
     "@fluidframework/ink": "^0.26.0",
     "@fluidframework/map": "^0.26.0",
     "@fluidframework/ordered-collection": "^0.26.0",
-    "@fluidframework/protocol-definitions": "^0.1011.1-0",
+    "@fluidframework/protocol-definitions": "^0.1011.1",
     "@fluidframework/request-handler": "^0.26.0",
     "@fluidframework/runtime-definitions": "^0.26.0",
     "@fluidframework/sequence": "^0.26.0",
     "@fluidframework/shared-object-base": "^0.26.0",
-=======
-    "@fluidframework/aqueduct": "^0.25.2",
-    "@fluidframework/cell": "^0.25.2",
-    "@fluidframework/common-utils": "^0.22.1",
-    "@fluidframework/container-definitions": "^0.25.2",
-    "@fluidframework/container-loader": "^0.25.2",
-    "@fluidframework/container-runtime": "^0.25.2",
-    "@fluidframework/datastore": "^0.25.2",
-    "@fluidframework/driver-definitions": "^0.25.2",
-    "@fluidframework/ink": "^0.25.2",
-    "@fluidframework/map": "^0.25.2",
-    "@fluidframework/ordered-collection": "^0.25.2",
-    "@fluidframework/protocol-definitions": "^0.1011.1",
-    "@fluidframework/request-handler": "^0.25.2",
-    "@fluidframework/runtime-definitions": "^0.25.2",
-    "@fluidframework/sequence": "^0.25.2",
-    "@fluidframework/shared-object-base": "^0.25.2",
->>>>>>> d56d806c
     "@types/node": "^10.17.24",
     "debug": "^4.1.1",
     "jwt-decode": "^2.2.0"
