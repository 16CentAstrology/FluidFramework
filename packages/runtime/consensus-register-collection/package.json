{
  "name": "@microsoft/fluid-register-collection",
<<<<<<< HEAD
  "version": "0.17.0",
=======
  "version": "0.16.2",
>>>>>>> cf8ed501
  "description": "Consensus Register",
  "repository": "microsoft/FluidFramework",
  "license": "MIT",
  "author": "Microsoft",
  "sideEffects": "false",
  "main": "dist/index.js",
  "module": "lib/index.js",
  "types": "dist/index.d.ts",
  "scripts": {
    "build": "npm run build:genver && concurrently npm:build:compile npm:lint",
    "build:compile": "concurrently npm:tsc npm:build:esnext",
    "build:docs": "api-extractor run --local && copyfiles -u 1 ./_api-extractor-temp/doc-models/* ../../../_api-extractor-temp/",
    "build:esnext": "tsc --project ./tsconfig.esnext.json",
    "build:full": "npm run build",
    "build:full:compile": "npm run build:compile",
    "build:genver": "gen-version",
    "clean": "rimraf dist lib *.tsbuildinfo *.build.log",
    "eslint": "eslint --ext=ts,tsx --format stylish src",
    "eslint:fix": "eslint --ext=ts,tsx --format stylish src --fix",
    "lint": "npm run eslint",
    "lint:fix": "npm run eslint:fix",
    "test": "npm run test:mocha",
    "test:coverage": "nyc npm test -- --reporter mocha-junit-reporter --reporter-options mochaFile=nyc/junit-report.xml",
    "test:mocha": "mocha --recursive dist/test -r make-promises-safe",
    "tsc": "tsc"
  },
  "nyc": {
    "all": true,
    "cache-dir": "nyc/.cache",
    "exclude": [
      "src/test/**/*.ts",
      "dist/test/**/*.js"
    ],
    "exclude-after-remap": false,
    "include": [
      "src/**/*.ts",
      "dist/**/*.js"
    ],
    "report-dir": "nyc/report",
    "reporter": [
      "cobertura",
      "html",
      "text"
    ],
    "temp-directory": "nyc/.nyc_output"
  },
  "dependencies": {
    "@microsoft/fluid-common-utils": "^0.16.0",
<<<<<<< HEAD
    "@microsoft/fluid-protocol-definitions": "^0.1004.1",
    "@microsoft/fluid-runtime-definitions": "^0.17.0",
    "@microsoft/fluid-runtime-utils": "^0.17.0",
    "@microsoft/fluid-shared-object-base": "^0.17.0",
=======
    "@microsoft/fluid-protocol-definitions": "^0.1004.2-0",
    "@microsoft/fluid-runtime-definitions": "^0.16.2",
    "@microsoft/fluid-shared-object-base": "^0.16.2",
>>>>>>> cf8ed501
    "debug": "^4.1.1"
  },
  "devDependencies": {
    "@microsoft/api-extractor": "^7.7.2",
    "@microsoft/eslint-config-fluid": "^0.16.0",
    "@microsoft/fluid-build-common": "^0.14.0",
<<<<<<< HEAD
    "@microsoft/fluid-test-runtime-utils": "^0.17.0",
=======
    "@microsoft/fluid-test-runtime-utils": "^0.16.2",
>>>>>>> cf8ed501
    "@types/debug": "^0.0.31",
    "@types/mocha": "^5.2.5",
    "@types/node": "^10.14.6",
    "@typescript-eslint/eslint-plugin": "~2.17.0",
    "@typescript-eslint/parser": "~2.17.0",
    "concurrently": "^4.1.0",
    "copyfiles": "^2.1.0",
    "eslint": "~6.8.0",
    "eslint-plugin-eslint-comments": "~3.1.2",
    "eslint-plugin-import": "2.20.0",
    "eslint-plugin-no-null": "~1.0.2",
    "eslint-plugin-optimize-regex": "~1.1.7",
    "eslint-plugin-prefer-arrow": "~1.1.7",
    "eslint-plugin-react": "~7.18.0",
    "eslint-plugin-unicorn": "~15.0.1",
    "make-promises-safe": "^5.1.0",
    "mocha": "^5.2.0",
    "mocha-junit-reporter": "^1.18.0",
    "nyc": "^15.0.0",
    "rimraf": "^2.6.2",
    "typescript": "~3.7.4"
  }
}<|MERGE_RESOLUTION|>--- conflicted
+++ resolved
@@ -1,10 +1,6 @@
 {
   "name": "@microsoft/fluid-register-collection",
-<<<<<<< HEAD
   "version": "0.17.0",
-=======
-  "version": "0.16.2",
->>>>>>> cf8ed501
   "description": "Consensus Register",
   "repository": "microsoft/FluidFramework",
   "license": "MIT",
@@ -53,27 +49,17 @@
   },
   "dependencies": {
     "@microsoft/fluid-common-utils": "^0.16.0",
-<<<<<<< HEAD
-    "@microsoft/fluid-protocol-definitions": "^0.1004.1",
+    "@microsoft/fluid-protocol-definitions": "^0.1004.2",
     "@microsoft/fluid-runtime-definitions": "^0.17.0",
     "@microsoft/fluid-runtime-utils": "^0.17.0",
     "@microsoft/fluid-shared-object-base": "^0.17.0",
-=======
-    "@microsoft/fluid-protocol-definitions": "^0.1004.2-0",
-    "@microsoft/fluid-runtime-definitions": "^0.16.2",
-    "@microsoft/fluid-shared-object-base": "^0.16.2",
->>>>>>> cf8ed501
     "debug": "^4.1.1"
   },
   "devDependencies": {
     "@microsoft/api-extractor": "^7.7.2",
     "@microsoft/eslint-config-fluid": "^0.16.0",
     "@microsoft/fluid-build-common": "^0.14.0",
-<<<<<<< HEAD
     "@microsoft/fluid-test-runtime-utils": "^0.17.0",
-=======
-    "@microsoft/fluid-test-runtime-utils": "^0.16.2",
->>>>>>> cf8ed501
     "@types/debug": "^0.0.31",
     "@types/mocha": "^5.2.5",
     "@types/node": "^10.14.6",
