--- conflicted
+++ resolved
@@ -1,10 +1,6 @@
 {
   "name": "@fluidframework/container-runtime-definitions",
-<<<<<<< HEAD
-  "version": "2.0.0-internal.2.2.0",
-=======
   "version": "2.0.0-internal.3.0.0",
->>>>>>> 2a9c8894
   "description": "Fluid Runtime definitions",
   "homepage": "https://fluidframework.com",
   "repository": {
@@ -35,19 +31,11 @@
   },
   "dependencies": {
     "@fluidframework/common-definitions": "^0.20.1",
-<<<<<<< HEAD
-    "@fluidframework/container-definitions": ">=2.0.0-internal.2.2.0 <2.0.0-internal.3.0.0",
-    "@fluidframework/core-interfaces": ">=2.0.0-internal.2.2.0 <2.0.0-internal.3.0.0",
-    "@fluidframework/driver-definitions": ">=2.0.0-internal.2.2.0 <2.0.0-internal.3.0.0",
-    "@fluidframework/protocol-definitions": "^1.1.0",
-    "@fluidframework/runtime-definitions": ">=2.0.0-internal.2.2.0 <2.0.0-internal.3.0.0",
-=======
     "@fluidframework/container-definitions": ">=2.0.0-internal.3.0.0 <2.0.0-internal.4.0.0",
     "@fluidframework/core-interfaces": ">=2.0.0-internal.3.0.0 <2.0.0-internal.4.0.0",
     "@fluidframework/driver-definitions": ">=2.0.0-internal.3.0.0 <2.0.0-internal.4.0.0",
     "@fluidframework/protocol-definitions": "^1.1.0",
     "@fluidframework/runtime-definitions": ">=2.0.0-internal.3.0.0 <2.0.0-internal.4.0.0",
->>>>>>> 2a9c8894
     "@types/node": "^14.18.0"
   },
   "devDependencies": {
