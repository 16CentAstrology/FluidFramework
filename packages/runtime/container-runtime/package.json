--- conflicted
+++ resolved
@@ -129,14 +129,12 @@
 			"ClassDeclaration_ContainerRuntime": {
 				"backCompat": false
 			},
-<<<<<<< HEAD
 			"RemovedFunctionDeclaration_TEST_requestSummarizer": {
 				"forwardCompat": false,
 				"backCompat": false
-=======
+			},
 			"InterfaceDeclaration_IGCStats": {
 				"forwardCompat": false
->>>>>>> 8bb51612
 			}
 		}
 	}
