/*!
 * Copyright (c) Microsoft Corporation and contributors. All rights reserved.
 * Licensed under the MIT License.
 */

/* eslint-disable max-len */

import { strict as assert } from "assert";
import { SinonFakeTimers, useFakeTimers } from "sinon";
import { ICriticalContainerError } from "@fluidframework/container-definitions";
import { concatGarbageCollectionStates } from "@fluidframework/garbage-collector";
import { ISnapshotTree, SummaryType } from "@fluidframework/protocol-definitions";
import {
    gcBlobKey,
    IGarbageCollectionData,
    IGarbageCollectionNodeData,
    IGarbageCollectionState,
    IGarbageCollectionDetailsBase,
    ISummarizeResult,
} from "@fluidframework/runtime-definitions";
import { MockLogger, sessionStorageConfigProvider, TelemetryDataTag, mixinMonitoringContext } from "@fluidframework/telemetry-utils";
import { ReadAndParseBlob } from "@fluidframework/runtime-utils";
import {
    defaultSessionExpiryDurationMs,
    GarbageCollector,
    gcBlobPrefix,
    GCNodeType,
    gcTreeKey,
    IGarbageCollectionRuntime,
    IGarbageCollector,
    runSessionExpiryKey,
    disableSessionExpiryKey,
    IGarbageCollectorCreateParams,
} from "../garbageCollection";
import { dataStoreAttributesBlobName, IContainerRuntimeMetadata } from "../summaryFormat";

describe("Garbage Collection Tests", () => {
    const testPkgPath = ["testPkg"];
    // The package data is tagged in the telemetry event.
    const eventPkg = { value: testPkgPath.join("/"), tag: TelemetryDataTag.PackageData };
    // Nodes in the reference graph.
    const nodes: string[] = [
        "/node1",
        "/node2",
        "/node3",
        "/node4",
    ];

    const mockLogger: MockLogger = new MockLogger();
    const mc = mixinMonitoringContext(mockLogger, sessionStorageConfigProvider.value);
<<<<<<< HEAD
=======
    let closeCalled = false;
    // Time after which unreferenced nodes becomes inactive.
    const inactiveTimeoutMs = 500;
    const testPkgPath = ["testPkg"];
    // The package data is tagged in the telemetry event.
    const eventPkg = { value: testPkgPath.join("/"), tag: TelemetryDataTag.CodeArtifact };
>>>>>>> 6f4c1dbf

    const oldRawConfig = sessionStorageConfigProvider.value.getRawConfig;
    let injectedSettings = {};
    let clock: SinonFakeTimers;

    // The default GC data returned by `getGCData` on which GC is run. Update this to update the referenced graph.
    const defaultGCData: IGarbageCollectionData = { gcNodes: {} };

    function createGarbageCollector(
        createParams: Partial<IGarbageCollectorCreateParams> = {},
        gcBlobsMap: Map<string, IGarbageCollectionState | IGarbageCollectionDetailsBase> = new Map(),
        closeFn: (error?: ICriticalContainerError) => void = () => {},
    ) {
        const getNodeType = (nodePath: string) => {
            if (nodePath.split("/").length !== 2) {
                return GCNodeType.Other;
            }
            return GCNodeType.DataStore;
        };

        // The runtime to be passed to the garbage collector.
        const gcRuntime: IGarbageCollectionRuntime = {
            updateStateBeforeGC: async () => {},
            getGCData: async (fullGC?: boolean) => defaultGCData,
            updateUsedRoutes: (usedRoutes: string[]) => { return { totalNodeCount: 0, unusedNodeCount: 0 }; },
            deleteUnusedRoutes: (unusedRoutes: string[]) => {},
            getNodeType,
            getCurrentReferenceTimestampMs: () => Date.now(),
            closeFn,
        };

        return GarbageCollector.create({
            ...createParams,
            runtime: gcRuntime,
            gcOptions: createParams.gcOptions ?? {},
            baseSnapshot: createParams.baseSnapshot,
            baseLogger: mockLogger,
            existing: createParams.metadata !== undefined /* existing */,
            metadata: createParams.metadata,
            isSummarizerClient: true /* summarizerClient */,
            readAndParseBlob: async <T>(id: string) => gcBlobsMap.get(id) as T,
            getNodePackagePath: (nodeId: string) => testPkgPath,
            getLastSummaryTimestampMs: () => Date.now(),
        });
    }

    before(() => {
        clock = useFakeTimers();
        // eslint-disable-next-line @typescript-eslint/no-unsafe-return
        sessionStorageConfigProvider.value.getRawConfig = (name) => injectedSettings[name];
    });

    afterEach(() => {
        clock.reset();
        mockLogger.clear();
        injectedSettings = {};
    });

    after(() => {
        clock.restore();
        sessionStorageConfigProvider.value.getRawConfig = oldRawConfig;
    });

    describe("Session expiry", () => {
        const testOverrideSessionExpiryMsKey = "Fluid.GarbageCollection.TestOverride.SessionExpiryMs";
        let closeCalled = false;

        beforeEach(() => {
            closeCalled = false;
            injectedSettings[runSessionExpiryKey] = "true";
        });

        function closeCalledAfterExactTicks(ticks: number) {
            clock.tick(ticks - 1);
            if (closeCalled) {
                return false;
            }
            clock.tick(1);
            return closeCalled;
        }

        const createGCOverride = (metadata?: IContainerRuntimeMetadata) => {
            return createGarbageCollector({ metadata }, undefined /* gcBlobsMap */, () => { closeCalled = true; });
        };

        it("Session expires for an existing container", async () => {
            const metadata: IContainerRuntimeMetadata =
                { summaryFormatVersion: 1, message: undefined, sessionExpiryTimeoutMs: 10 };
            createGCOverride(metadata);
            assert(closeCalledAfterExactTicks(10), "Close should have been called at exact expiry.");
        });

        it("Session expires for a new container", async () => {
            createGCOverride();
            assert(closeCalledAfterExactTicks(defaultSessionExpiryDurationMs), "Close should have been called at exact expiry.");
        });

        it("Session expiry disabled via DisableSessionExpiry config", async () => {
            // disable expiry even though it's set to run (meaning expiry value will present)
            injectedSettings[disableSessionExpiryKey] = "true";
            createGCOverride();
            assert(!closeCalledAfterExactTicks(defaultSessionExpiryDurationMs), "Close should NOT have been called due to disable.");
        });

        it("Session expiry explicitly not disabled via DisableSessionExpiry config", async () => {
            // Explicitly set value to false (instead of relying on undefined)
            injectedSettings[disableSessionExpiryKey] = "false";
            createGCOverride();
            assert(closeCalledAfterExactTicks(defaultSessionExpiryDurationMs), "Close should have been called at exact expiry.");
        });

        it("Session expiry overridden via TestOverride setting (existing container)", async () => {
            // Override expiry to 2 seconds
            injectedSettings[testOverrideSessionExpiryMsKey] = "2000";
            const customExpiryMs = mc.config.getNumber(testOverrideSessionExpiryMsKey);
            assert(customExpiryMs, "setting not found!");

            const metadata: IContainerRuntimeMetadata =
                { summaryFormatVersion: 1, message: undefined, sessionExpiryTimeoutMs: 10 };
            createGCOverride(metadata);
            assert(closeCalledAfterExactTicks(customExpiryMs), "Close should have been called at exact expiry.");
        });

        it("Session expiry overridden via TestOverride setting (new container)", async () => {
            // Override expiry to 2 seconds
            injectedSettings[testOverrideSessionExpiryMsKey] = "2000";
            const customExpiryMs = mc.config.getNumber(testOverrideSessionExpiryMsKey);
            assert(customExpiryMs, "setting not found!");

            createGCOverride();
            assert(closeCalledAfterExactTicks(customExpiryMs), "Close should have been called at exact expiry.");
        });

        it("Session expiry override ignored if RunSessionExpiry setting disabled", async () => {
            injectedSettings[runSessionExpiryKey] = "false";
            injectedSettings[testOverrideSessionExpiryMsKey] = "2000";
            const customExpiryMs = mc.config.getNumber(testOverrideSessionExpiryMsKey);
            assert(customExpiryMs, "setting not found!");

            createGCOverride();

            clock.tick(customExpiryMs);
            assert(!closeCalled, "Close should not have been called since runSessionExpiry disabled.");
            clock.tick(defaultSessionExpiryDurationMs);
            assert(!closeCalled, "Close should not have been called since runSessionExpiry disabled.");
        });

        it("Session expiry override ignored if DisableSessionExpiry is true", async () => {
            injectedSettings[disableSessionExpiryKey] = "true";
            injectedSettings[testOverrideSessionExpiryMsKey] = "2000";
            const customExpiryMs = mc.config.getNumber(testOverrideSessionExpiryMsKey);
            assert(customExpiryMs, "setting not found!");

            createGCOverride();

            clock.tick(customExpiryMs);
            assert(!closeCalled, "Close should not have been called since DisableSessionExpiry true.");
            clock.tick(defaultSessionExpiryDurationMs);
            assert(!closeCalled, "Close should not have been called since DisableSessionExpiry true.");
        });
    });

    describe("Inactive events", () => {
        // Time after which unreferenced nodes becomes inactive.
        const inactiveTimeoutMs = 500;
        const revivedEvent = "GarbageCollector:inactiveObject_Revived";
        const changedEvent = "GarbageCollector:inactiveObject_Changed";
        const loadedEvent = "GarbageCollector:inactiveObject_Loaded";

        // Validates that no inactive event has been fired.
        function validateNoInactiveEvents() {
            assert(
                !mockLogger.matchAnyEvent([
                    { eventName: revivedEvent },
                    { eventName: changedEvent },
                    { eventName: loadedEvent },
                ]),
                "inactive object events should not have been logged",
            );
        }

        // Simulates node loaded and changed activity for all the nodes in the graph.
        function updateAllNodes(garbageCollector: IGarbageCollector) {
            nodes.forEach((nodeId) => {
                garbageCollector.nodeUpdated(nodeId, "Changed", Date.now(), testPkgPath);
                garbageCollector.nodeUpdated(nodeId, "Loaded", Date.now(), testPkgPath);
            });
        }

        // Returns a dummy snapshot tree to be built upon.
        const getDummySnapshotTree = (): ISnapshotTree => {
            return {
                blobs: {},
                trees: {},
            };
        };

        beforeEach(async () => {
            injectedSettings["Fluid.GarbageCollection.TestOverride.InactiveTimeoutMs"] = inactiveTimeoutMs;

            // Set up the reference graph such that all nodes are referenced. Add in a couple of cycles in the graph.
            defaultGCData.gcNodes["/"] = [nodes[0]];
            defaultGCData.gcNodes[nodes[0]] = [nodes[1]];
            defaultGCData.gcNodes[nodes[1]] = [nodes[0], nodes[2]];
            defaultGCData.gcNodes[nodes[2]] = [nodes[3]];
            defaultGCData.gcNodes[nodes[3]] = [nodes[0]];
        });

        it("doesn't generate events for referenced nodes", async () => {
            const garbageCollector = createGarbageCollector();

            // Run garbage collection on the default GC data where everything is referenced.
            await garbageCollector.collectGarbage({ runGC: true });

            // Update all nodes.
            updateAllNodes(garbageCollector);

            // Validate that no inactive events are generated yet.
            validateNoInactiveEvents();

            // Expire the unreferenced timer (if any).
            clock.tick(inactiveTimeoutMs + 1);

            // Change all nodes again.
            updateAllNodes(garbageCollector);

            // Validate that no inactive events are generated since everything is referenced.
            validateNoInactiveEvents();
        });

        it("generates events when inactive node is changed or revived", async () => {
            const garbageCollector = createGarbageCollector();

            // Remove node 2's reference from node 1. This should make node 2 and node 3 unreferenced.
            defaultGCData.gcNodes[nodes[1]] = [];

            await garbageCollector.collectGarbage({ runGC: true });

            // Update all nodes.
            updateAllNodes(garbageCollector);

            // Validate that no inactive events are generated yet.
            validateNoInactiveEvents();

            // Expire the unreferenced timer (if any).
            clock.tick(inactiveTimeoutMs + 1);

            // Update all nodes. This should result in an inactiveObjectChanged event for node 2 and node 3 since they
            // are inactive.
            updateAllNodes(garbageCollector);
            assert(
                mockLogger.matchEvents([
                    { eventName: changedEvent, timeout: inactiveTimeoutMs, id: nodes[2], pkg: eventPkg },
                    { eventName: loadedEvent, timeout: inactiveTimeoutMs, id: nodes[2], pkg: eventPkg },
                    { eventName: changedEvent, timeout: inactiveTimeoutMs, id: nodes[3], pkg: eventPkg },
                    { eventName: loadedEvent, timeout: inactiveTimeoutMs, id: nodes[3], pkg: eventPkg },
                ]),
                "inactive events not generated as expected",
            );

            // Add reference from node 1 to node 3 and validate that we get revivedEvent event.
            garbageCollector.addedOutboundReference(nodes[1], nodes[3]);
            assert(
                mockLogger.matchEvents([
                    { eventName: revivedEvent, timeout: inactiveTimeoutMs, id: nodes[3], pkg: eventPkg },
                ]),
                "inactive event not generated as expected",
            );
        });

        it("generates events once per node", async () => {
            const garbageCollector = createGarbageCollector();

            // Remove node 3's reference from node 2.
            defaultGCData.gcNodes[nodes[2]] = [];

            await garbageCollector.collectGarbage({ runGC: true });

            // Expire the unreferenced timer (if any).
            clock.tick(inactiveTimeoutMs + 1);

            // Update all nodes. This should result in an inactiveObjectChanged event for node 3 since it's inactive.
            updateAllNodes(garbageCollector);
            assert(
                mockLogger.matchEvents([
                    { eventName: changedEvent, timeout: inactiveTimeoutMs, id: nodes[3], pkg: eventPkg },
                    { eventName: loadedEvent, timeout: inactiveTimeoutMs, id: nodes[3], pkg: eventPkg },
                ]),
                "inactive events not generated as expected",
            );

            // Update all nodes. There shouldn't be any more inactive events since for each node the event is only
            // once.
            updateAllNodes(garbageCollector);
            validateNoInactiveEvents();
        });

        /**
         * Here, the base snapshot contains nodes that are inactive. The test validates that we generate inactive events
         * for these nodes.
         */
        it("generates events for nodes that are inactive on load", async () => {
            // Create GC state where node 3's unreferenced time was > inactiveTimeoutMs ago.
            // This means this node should become inactive as soon as its data is loaded.

            // Create a snapshot tree to be used as the GC snapshot tree.
            const gcSnapshotTree = getDummySnapshotTree();
            const gcBlobId = "root";
            // Add a GC blob with key that start with `gcBlobPrefix` to the GC snapshot tree. The blob Id for this
            // is generated by server in real scenarios but we use a static id here for testing.
            gcSnapshotTree.blobs[`${gcBlobPrefix}_${gcBlobId}`] = gcBlobId;

            // Create a base snapshot that contains the GC snapshot tree.
            const baseSnapshot = getDummySnapshotTree();
            baseSnapshot.trees[gcTreeKey] = gcSnapshotTree;

            // Create GC state with node 3 expired. This will be returned when the garbage collector asks
            // for the GC blob with `gcBlobId`.
            const gcState: IGarbageCollectionState = { gcNodes: {} };
            const node3Data: IGarbageCollectionNodeData = {
                outboundRoutes: [],
                unreferencedTimestampMs: Date.now() - (inactiveTimeoutMs + 100),
            };
            gcState.gcNodes[nodes[3]] = node3Data;

            const gcBlobMap: Map<string, IGarbageCollectionState> = new Map([[gcBlobId, gcState]]);
            const garbageCollector = createGarbageCollector({ baseSnapshot }, gcBlobMap);

            // Remove node 3's reference from node 2 so that it is still unreferenced. The GC details from the base
            // summary is not loaded until the first time GC is run, so run GC.
            defaultGCData.gcNodes[nodes[2]] = [];
            await garbageCollector.collectGarbage({ runGC: true });

            // Update node 3. This should result in an inactiveObjectChanged/Loaded event since it should be inactive.
            garbageCollector.nodeUpdated(nodes[3], "Changed", Date.now(), testPkgPath);
            garbageCollector.nodeUpdated(nodes[3], "Loaded", Date.now(), testPkgPath);
            assert(
                mockLogger.matchEvents([
                    { eventName: changedEvent, timeout: inactiveTimeoutMs, id: nodes[3], pkg: eventPkg },
                    { eventName: loadedEvent, timeout: inactiveTimeoutMs, id: nodes[3], pkg: eventPkg },
                ]),
                "inactive events not generated as expected",
            );

            // Add reference from node 2 to node 3 and validate that we get revivedEvent event.
            garbageCollector.addedOutboundReference(nodes[2], nodes[3]);
            assert(
                mockLogger.matchEvents([
                    { eventName: revivedEvent, timeout: inactiveTimeoutMs, id: nodes[3], pkg: eventPkg },
                ]),
                "inactive event not generated as expected",
            );
        });

        /**
         * Here, the base snapshot contains nodes that are inactive and the GC blob in snapshot is in old format. The
         * test validates that we generate inactive events for these nodes.
         */
        it("generates events for nodes that are inactive on load - old snapshot format", async () => {
            // Create GC details for node 3's GC blob whose unreferenced time was > inactiveTimeoutMs ago.
            // This means this node should become inactive as soon as its data is loaded.
            const node3GCDetails: IGarbageCollectionDetailsBase = {
                gcData: { gcNodes: { "/": [] } },
                unrefTimestamp: Date.now() - (inactiveTimeoutMs + 100),
            };
            const node3Snapshot = getDummySnapshotTree();
            const gcBlobId = "node3GCDetails";
            const attributesBlobId = "attributesBlob";
            node3Snapshot.blobs[gcBlobKey] = gcBlobId;
            node3Snapshot.blobs[dataStoreAttributesBlobName] = attributesBlobId;

            // Create a base snapshot that contains snapshot tree of node 3.
            const baseSnapshot = getDummySnapshotTree();
            baseSnapshot.trees[nodes[3].slice(1)] = node3Snapshot;

            // Set up the getNodeGCDetails function to return the GC details for node 3 when asked by garbage collector.
            const gcBlobMap = new Map([
                [gcBlobId, node3GCDetails],
                [attributesBlobId, {}],
            ]);
            const garbageCollector = createGarbageCollector({ baseSnapshot }, gcBlobMap);

            // Remove node 3's reference from node 2 so that it is still unreferenced. The GC details from the base
            // summary is not loaded until the first time GC is run, so do that immediately.
            defaultGCData.gcNodes[nodes[2]] = [];
            await garbageCollector.collectGarbage({ runGC: true });

            // Change node 3. This should result in an inactiveObjectChanged/Loaded event since it should be inactive.
            garbageCollector.nodeUpdated(nodes[3], "Changed", Date.now(), testPkgPath);
            garbageCollector.nodeUpdated(nodes[3], "Loaded", Date.now(), testPkgPath);
            assert(
                mockLogger.matchEvents([
                    { eventName: changedEvent, timeout: inactiveTimeoutMs, id: nodes[3], pkg: eventPkg },
                    { eventName: loadedEvent, timeout: inactiveTimeoutMs, id: nodes[3], pkg: eventPkg },
                ]),
                "inactive event not generated as expected",
            );

            // Add reference from node 2 to node 3 and validate that we get revivedEvent event.
            garbageCollector.addedOutboundReference(nodes[2], nodes[3]);
            assert(
                mockLogger.matchEvents([
                    { eventName: revivedEvent, timeout: inactiveTimeoutMs, id: nodes[3], pkg: eventPkg },
                ]),
                "inactive event not generated as expected",
            );
        });

        /**
         * Here, the base snapshot contains nodes that are inactive and the GC data in snapshot is present in multiple
         * blobs. The test validates that we generate inactive events for these nodes.
         */
        it(`generates events for nodes that are inactive on load - multi blob GC data`, async () => {
            const gcBlobMap: Map<string, IGarbageCollectionState> = new Map();
            const expiredTimestampMs = Date.now() - (inactiveTimeoutMs + 100);

            // Create three GC states to be added into separate GC blobs. Each GC state has a node whose unreferenced
            // time was > inactiveTimeoutMs ago. These three GC blobs are the added to the GC tree in summary.
            const blob1Id = "blob1";
            const blob1GCState: IGarbageCollectionState = { gcNodes: {} };
            blob1GCState.gcNodes[nodes[1]] = { outboundRoutes: [], unreferencedTimestampMs: expiredTimestampMs };
            gcBlobMap.set(blob1Id, blob1GCState);

            const blob2Id = "blob2";
            const blob2GCState: IGarbageCollectionState = { gcNodes: {} };
            blob2GCState.gcNodes[nodes[2]] = { outboundRoutes: [], unreferencedTimestampMs: expiredTimestampMs };
            gcBlobMap.set(blob2Id, blob2GCState);

            const blob3Id = "blob3";
            const blob3GCState: IGarbageCollectionState = { gcNodes: {} };
            blob3GCState.gcNodes[nodes[3]] = { outboundRoutes: [], unreferencedTimestampMs: expiredTimestampMs };
            gcBlobMap.set(blob3Id, blob3GCState);

            // Create a GC snapshot tree and add the above three GC blob ids to it.
            const gcSnapshotTree = getDummySnapshotTree();
            gcSnapshotTree.blobs[`${gcBlobPrefix}_${blob1Id}`] = blob1Id;
            gcSnapshotTree.blobs[`${gcBlobPrefix}_${blob2Id}`] = blob2Id;
            gcSnapshotTree.blobs[`${gcBlobPrefix}_${blob3Id}`] = blob3Id;

            // Create a base snapshot that contains the above GC snapshot tree.
            const baseSnapshot = getDummySnapshotTree();
            baseSnapshot.trees[gcTreeKey] = gcSnapshotTree;

            const garbageCollector = createGarbageCollector({ baseSnapshot }, gcBlobMap);

            // For the nodes in the GC snapshot blobs, remove their references from the default GC data.
            defaultGCData.gcNodes[nodes[0]] = [];
            defaultGCData.gcNodes[nodes[1]] = [];
            defaultGCData.gcNodes[nodes[2]] = [];

            await garbageCollector.collectGarbage({ runGC: true });

            // Update the nodes and validate that inactive events is correctly generated for each.
            garbageCollector.nodeUpdated(nodes[1], "Changed", Date.now(), testPkgPath);
            garbageCollector.nodeUpdated(nodes[2], "Changed", Date.now(), testPkgPath);
            garbageCollector.nodeUpdated(nodes[3], "Loaded", Date.now(), testPkgPath);
            assert(
                mockLogger.matchEvents([
                    { eventName: changedEvent, timeout: inactiveTimeoutMs, id: nodes[1], pkg: eventPkg },
                    { eventName: changedEvent, timeout: inactiveTimeoutMs, id: nodes[2], pkg: eventPkg },
                    { eventName: loadedEvent, timeout: inactiveTimeoutMs, id: nodes[3], pkg: eventPkg },
                ]),
                "inactiveObjectChanged event not generated as expected",
            );
        });

        it("can override inactive timeout via feature flags", async () => {
            const inactiveTimeoutOverrideMs = 100;
            const testOverrideInactiveTimeoutMsKey = "Fluid.GarbageCollection.TestOverride.InactiveTimeoutMs";
            injectedSettings[testOverrideInactiveTimeoutMsKey] = inactiveTimeoutOverrideMs;
            const garbageCollector = createGarbageCollector();

            // Remove node 2's reference from node 1. This should make node 2 and node 3 unreferenced.
            defaultGCData.gcNodes[nodes[1]] = [];

            await garbageCollector.collectGarbage({ runGC: true });

            // Update all nodes.
            updateAllNodes(garbageCollector);

            // Validate that no inactive events are generated yet.
            validateNoInactiveEvents();

            // Advance the clock so that inactive timeout expires.
            clock.tick(inactiveTimeoutOverrideMs + 1);

            // Update all nodes. This should result in an inactiveObjectChanged event for node 2 and node 3 since they
            // are inactive.
            updateAllNodes(garbageCollector);
            assert(
                mockLogger.matchEvents([
                    { eventName: changedEvent, timeout: inactiveTimeoutOverrideMs, id: nodes[2], pkg: eventPkg },
                    { eventName: loadedEvent, timeout: inactiveTimeoutOverrideMs, id: nodes[2], pkg: eventPkg },
                    { eventName: changedEvent, timeout: inactiveTimeoutOverrideMs, id: nodes[3], pkg: eventPkg },
                    { eventName: loadedEvent, timeout: inactiveTimeoutOverrideMs, id: nodes[3], pkg: eventPkg },
                ]),
                "inactive events not generated as expected",
            );
        });
    });

    describe("GC completed runs", () => {
        const gcEndEvent = "GarbageCollector:GarbageCollection_end";

        it("increments GC completed runs in logged events correctly", async () => {
            const garbageCollector = createGarbageCollector();

            await garbageCollector.collectGarbage({});
            assert(
                mockLogger.matchEvents([{ eventName: gcEndEvent, completedGCRuns: 0 }]),
                "completedGCRuns should be 0 since this event was logged before first GC run completed",
            );

            await garbageCollector.collectGarbage({});
            assert(
                mockLogger.matchEvents([{ eventName: gcEndEvent, completedGCRuns: 1 }]),
                "completedGCRuns should be 1 since this event was logged after first GC run completed",
            );

            await garbageCollector.collectGarbage({});
            assert(
                mockLogger.matchEvents([{ eventName: gcEndEvent, completedGCRuns: 2 }]),
                "completedGCRuns should be 2 since this event was logged after second GC run completed",
            );

            // The GC run count should reset for new garbage collector.
            const garbageCollector2 = createGarbageCollector();
            await garbageCollector2.collectGarbage({});
            assert(
                mockLogger.matchEvents([{ eventName: gcEndEvent, completedGCRuns: 0 }]),
                "completedGCRuns should be 0 since this event was logged before first GC run in new garbage collector",
            );
        });
    });

    /**
     * These tests validate such scenarios where nodes transition from unreferenced -\> referenced -\> unreferenced
     * state by verifying that their unreferenced timestamps are updated correctly.
     *
     * In these tests, V = nodes and E = edges between nodes. Root nodes that are always referenced are marked as *.
     */
    describe("References between summaries", () => {
        let garbageCollector: IGarbageCollector;
        const nodeA = "/A";
        const nodeB = "/B";
        const nodeC = "/C";
        const nodeD = "/D";
        const nodeE = "/A/E";

        // Runs GC and returns the unreferenced timestamps of all nodes in the GC summary.
        async function getUnreferencedTimestamps() {
            // Advance the clock by 1 tick so that the unreferenced timestamp is updated in between runs.
            clock.tick(1);

            await garbageCollector.collectGarbage({ runGC: true });

            const summaryTree = garbageCollector.summarize(true, false)?.summary;
            assert(summaryTree !== undefined, "Nothing to summarize after running GC");
            assert(summaryTree.type === SummaryType.Tree, "Expecting a summary tree!");

            let rootGCState: IGarbageCollectionState = { gcNodes: {} };
            for (const key of Object.keys(summaryTree.tree)) {
                // Skip blobs that do not start with the GC prefix.
                if (!key.startsWith(gcBlobPrefix)) {
                    continue;
                }

                const gcBlob = summaryTree.tree[key];
                assert(gcBlob?.type === SummaryType.Blob, `GC blob not available`);
                const gcState = JSON.parse(gcBlob.content as string) as IGarbageCollectionState;
                // Merge the GC state of this blob into the root GC state.
                rootGCState = concatGarbageCollectionStates(rootGCState, gcState);
            }
            const nodeTimestamps: Map<string, number | undefined> = new Map();
            for (const [nodeId, nodeData] of Object.entries(rootGCState.gcNodes)) {
                nodeTimestamps.set(nodeId, nodeData.unreferencedTimestampMs);
            }
            return nodeTimestamps;
        }

        beforeEach(() => {
            defaultGCData.gcNodes = {};
            garbageCollector = createGarbageCollector();
        });

        /**
         * Validates that we can detect references that were added and then removed.
         * 1. Summary 1 at t1. V = [A*, B]. E = []. B has unreferenced time t1.
         * 2. Reference from A to B added. E = [A -\> B].
         * 3. Reference from A to B removed. E = [].
         * 4. Summary 2 at t2. V = [A*, B]. E = []. B has unreferenced time t2.
         * Validates that the unreferenced time for B is t2 which is \> t1.
         */
        it(`Scenario 1 - Reference added and then removed`, async () => {
            // Initialize nodes A and B.
            defaultGCData.gcNodes["/"] = [nodeA];
            defaultGCData.gcNodes[nodeA] = [];
            defaultGCData.gcNodes[nodeB] = [];

            // 1. Run GC and generate summary 1. E = [].
            const timestamps1 = await getUnreferencedTimestamps();
            assert(timestamps1.get(nodeA) === undefined, "A should be referenced");

            const nodeBTime1 = timestamps1.get(nodeB);
            assert(nodeBTime1 !== undefined, "B should have unreferenced timestamp");

            // 2. Add reference from A to B. E = [A -\> B].
            garbageCollector.addedOutboundReference(nodeA, nodeB);
            defaultGCData.gcNodes[nodeA] = [nodeB];

            // 3. Remove reference from A to B. E = [].
            defaultGCData.gcNodes[nodeA] = [];

            // 4. Run GC and generate summary 2. E = [].
            const timestamps2 = await getUnreferencedTimestamps();
            assert(timestamps2.get(nodeA) === undefined, "A should be referenced");

            const nodeBTime2 = timestamps2.get(nodeB);

            assert(nodeBTime2 !== undefined && nodeBTime2 > nodeBTime1, "B's timestamp should have updated");
        });

        /**
         * Validates that we can detect references that were added transitively and then removed.
         * 1. Summary 1 at t1. V = [A*, B, C]. E = [B -\> C]. B and C have unreferenced time t2.
         * 2. Reference from A to B added. E = [A -\> B, B -\> C].
         * 3. Reference from B to C removed. E = [A -\> B].
         * 4. Reference from A to B removed. E = [].
         * 5. Summary 2 at t2. V = [A*, B, C]. E = []. B and C have unreferenced time t2.
         * Validates that the unreferenced time for B and C is t2 which is \> t1.
         */
        it(`Scenario 2 - Reference transitively added and removed`, async () => {
            // Initialize nodes A, B and C.
            defaultGCData.gcNodes["/"] = [nodeA];
            defaultGCData.gcNodes[nodeA] = [];
            defaultGCData.gcNodes[nodeB] = [nodeC];
            defaultGCData.gcNodes[nodeC] = [];

            // 1. Run GC and generate summary 1. E = [B -\> C].
            const timestamps1 = await getUnreferencedTimestamps();
            assert(timestamps1.get(nodeA) === undefined, "A should be referenced");

            const nodeBTime1 = timestamps1.get(nodeB);
            const nodeCTime1 = timestamps1.get(nodeC);
            assert(nodeBTime1 !== undefined, "B should have unreferenced timestamp");
            assert(nodeCTime1 !== undefined, "C should have unreferenced timestamp");

            // 2. Add reference from A to B. E = [A -\> B, B -\> C].
            garbageCollector.addedOutboundReference(nodeA, nodeB);
            defaultGCData.gcNodes[nodeA] = [nodeB];

            // 3. Remove reference from B to C. E = [A -\> B].
            defaultGCData.gcNodes[nodeB] = [];

            // 4. Remove reference from A to B. E = [].
            defaultGCData.gcNodes[nodeA] = [];

            // 5. Run GC and generate summary 2. E = [].
            const timestamps2 = await getUnreferencedTimestamps();
            assert(timestamps2.get(nodeA) === undefined, "A should be referenced");

            const nodeBTime2 = timestamps2.get(nodeB);
            const nodeCTime2 = timestamps2.get(nodeC);
            assert(nodeBTime2 !== undefined && nodeBTime2 > nodeBTime1, "B's timestamp should have updated");
            assert(nodeCTime2 !== undefined && nodeCTime2 > nodeCTime1, "C's timestamp should have updated");
        });

        /**
         * Validates that we can detect chain of references in which the first reference was added and then removed.
         * 1. Summary 1 at t1. V = [A*, B, C, D]. E = [B -\> C, C -\> D]. B, C and D have unreferenced time t2.
         * 2. Reference from A to B added. E = [A -\> B, B -\> C, C -\> D].
         * 3. Reference from A to B removed. E = [B -\> C, C -\> D].
         * 4. Summary 2 at t2. V = [A*, B, C, D]. E = [B -\> C, C -\> D]. B, C and D have unreferenced time t2.
         * Validates that the unreferenced time for B, C and D is t2 which is \> t1.
         */
        it(`Scenario 3 - Reference added through chain of references and removed`, async () => {
            // Initialize nodes A, B, C and D.
            defaultGCData.gcNodes["/"] = [nodeA];
            defaultGCData.gcNodes[nodeA] = [];
            defaultGCData.gcNodes[nodeB] = [nodeC];
            defaultGCData.gcNodes[nodeC] = [nodeD];
            defaultGCData.gcNodes[nodeD] = [];

            // 1. Run GC and generate summary 1. E = [B -\> C, C -\> D].
            const timestamps1 = await getUnreferencedTimestamps();
            assert(timestamps1.get(nodeA) === undefined, "A should be referenced");

            const nodeBTime1 = timestamps1.get(nodeB);
            const nodeCTime1 = timestamps1.get(nodeC);
            const nodeDTime1 = timestamps1.get(nodeD);
            assert(nodeBTime1 !== undefined, "B should have unreferenced timestamp");
            assert(nodeCTime1 !== undefined, "C should have unreferenced timestamp");
            assert(nodeDTime1 !== undefined, "D should have unreferenced timestamp");

            // 2. Add reference from A to B. E = [A -\> B, B -\> C, C -\> D].
            garbageCollector.addedOutboundReference(nodeA, nodeB);
            defaultGCData.gcNodes[nodeA] = [nodeB];

            // 3. Remove reference from A to B. E = [B -\> C, C -\> D].
            defaultGCData.gcNodes[nodeA] = [];

            // 4. Run GC and generate summary 2. E = [B -\> C, C -\> D].
            const timestamps2 = await getUnreferencedTimestamps();
            assert(timestamps2.get(nodeA) === undefined, "A should be referenced");

            const nodeBTime2 = timestamps2.get(nodeB);
            const nodeCTime2 = timestamps2.get(nodeC);
            const nodeDTime2 = timestamps2.get(nodeD);
            assert(nodeBTime2 !== undefined && nodeBTime2 > nodeBTime1, "B's timestamp should have updated");
            assert(nodeCTime2 !== undefined && nodeCTime2 > nodeCTime1, "C's timestamp should have updated");
            assert(nodeDTime2 !== undefined && nodeDTime2 > nodeDTime1, "D's timestamp should have updated");
        });

        /**
         * Validates that we can detect references that were added and removed via new nodes.
         * 1. Summary 1 at t1. V = [A*, C]. E = []. C has unreferenced time t1.
         * 2. Node B is created. E = [].
         * 3. Reference from A to B added. E = [A -\> B].
         * 4. Reference from B to C added. E = [A -\> B, B -\> C].
         * 5. Reference from B to C removed. E = [A -\> B].
         * 6. Summary 2 at t2. V = [A*, B, C]. E = [A -\> B]. C has unreferenced time t2.
         * Validates that the unreferenced time for C is t2 which is \> t1.
         */
        it(`Scenario 4 - Reference added via new nodes and removed`, async () => {
            // Initialize nodes A, B and C.
            defaultGCData.gcNodes["/"] = [nodeA];
            defaultGCData.gcNodes[nodeA] = [];
            defaultGCData.gcNodes[nodeC] = [];

            // 1. Run GC and generate summary 1. E = [].
            const timestamps1 = await getUnreferencedTimestamps();
            assert(timestamps1.get(nodeA) === undefined, "A should be referenced");

            const nodeCTime1 = timestamps1.get(nodeC);
            assert(nodeCTime1 !== undefined, "C should have unreferenced timestamp");

            // 2. Create node B, i.e., add B to GC data. E = [].
            defaultGCData.gcNodes[nodeB] = [];

            // 3. Add reference from A to B. E = [A -\> B].
            garbageCollector.addedOutboundReference(nodeA, nodeB);
            defaultGCData.gcNodes[nodeA] = [nodeB];

            // 4. Add reference from B to C. E = [A -\> B, B -\> C].
            garbageCollector.addedOutboundReference(nodeB, nodeC);
            defaultGCData.gcNodes[nodeB] = [nodeC];

            // 5. Remove reference from B to C. E = [A -\> B].
            defaultGCData.gcNodes[nodeB] = [];

            // 6. Run GC and generate summary 2. E = [A -\> B].
            const timestamps2 = await getUnreferencedTimestamps();
            assert(timestamps2.get(nodeA) === undefined, "A should be referenced");
            assert(timestamps2.get(nodeB) === undefined, "B should be referenced");

            const nodeCTime2 = timestamps2.get(nodeC);
            assert(nodeCTime2 !== undefined && nodeCTime2 > nodeCTime1, "C's timestamp should have updated");
        });

        /**
         * Validates that references added by unreferences nodes do not show up as references.
         * 1. Summary 1 at t1. V = [A*, B, C]. E = []. B and C have unreferenced time t1.
         * 2. Reference from B to C. E = [B -\> C].
         * 3. Summary 2 at t2. V = [A*, B, C]. E = [B -\> C]. B and C have unreferenced time t1.
         * Validates that the unreferenced time for B and C is still t1.
         */
        it(`Scenario 5 - Reference added via unreferenced nodes`, async () => {
            // Initialize nodes A, B and C.
            defaultGCData.gcNodes["/"] = [nodeA];
            defaultGCData.gcNodes[nodeA] = [];
            defaultGCData.gcNodes[nodeB] = [];
            defaultGCData.gcNodes[nodeC] = [];

            // 1. Run GC and generate summary 1. E = [B -\> C].
            const timestamps1 = await getUnreferencedTimestamps();
            assert(timestamps1.get(nodeA) === undefined, "A should be referenced");

            const nodeBTime1 = timestamps1.get(nodeB);
            const nodeCTime1 = timestamps1.get(nodeC);
            assert(nodeBTime1 !== undefined, "B should have unreferenced timestamp");
            assert(nodeCTime1 !== undefined, "C should have unreferenced timestamp");

            // 2. Add reference from B to C. E = [B -\> C].
            garbageCollector.addedOutboundReference(nodeB, nodeC);
            defaultGCData.gcNodes[nodeB] = [nodeC];

            // 3. Run GC and generate summary 2. E = [B -\> C].
            const timestamps2 = await getUnreferencedTimestamps();
            assert(timestamps2.get(nodeA) === undefined, "A should be referenced");

            const nodeBTime2 = timestamps2.get(nodeB);
            const nodeCTime2 = timestamps2.get(nodeC);
            assert(nodeBTime2 === nodeBTime1, "B's timestamp should be unchanged");
            assert(nodeCTime2 === nodeCTime1, "C's timestamp should be unchanged");
        });

        /**
         * Validates that we can detect multiple references that were added and then removed by the same node.
         * 1. Summary 1 at t1. V = [A*, B, C]. E = []. B and C have unreferenced time t1.
         * 2. Reference from A to B added. E = [A -\> B].
         * 3. Reference from A to C added. E = [A -\> B, A -\> C].
         * 4. Reference from A to B removed. E = [A -\> C].
         * 5. Reference from A to C removed. E = [].
         * 6. Summary 2 at t2. V = [A*, B]. E = []. B and C have unreferenced time t2.
         * Validates that the unreferenced time for B and C is t2 which is \> t1.
         */
        it(`Scenario 6 - Multiple references added and then removed by same node`, async () => {
            // Initialize nodes A, B and C.
            defaultGCData.gcNodes["/"] = [nodeA];
            defaultGCData.gcNodes[nodeA] = [];
            defaultGCData.gcNodes[nodeB] = [];
            defaultGCData.gcNodes[nodeC] = [];

            // 1. Run GC and generate summary 1. E = [].
            const timestamps1 = await getUnreferencedTimestamps();
            assert(timestamps1.get(nodeA) === undefined, "A should be referenced");

            const nodeBTime1 = timestamps1.get(nodeB);
            const nodeCTime1 = timestamps1.get(nodeC);
            assert(nodeBTime1 !== undefined, "B should have unreferenced timestamp");
            assert(nodeCTime1 !== undefined, "C should have unreferenced timestamp");

            // 2. Add reference from A to B. E = [A -\> B].
            garbageCollector.addedOutboundReference(nodeA, nodeB);
            defaultGCData.gcNodes[nodeA] = [nodeB];

            // 3. Add reference from A to C. E = [A -\> B, A -\> C].
            garbageCollector.addedOutboundReference(nodeA, nodeC);
            defaultGCData.gcNodes[nodeA] = [nodeB, nodeC];

            // 4. Remove reference from A to B. E = [A -\> C].
            defaultGCData.gcNodes[nodeA] = [nodeC];

            // 5. Remove reference from A to C. E = [].
            defaultGCData.gcNodes[nodeA] = [];

            // 6. Run GC and generate summary 2. E = [].
            const timestamps2 = await getUnreferencedTimestamps();
            assert(timestamps2.get(nodeA) === undefined, "A should be referenced");

            const nodeBTime2 = timestamps2.get(nodeB);
            const nodeCTime2 = timestamps2.get(nodeC);
            assert(nodeCTime2 !== undefined && nodeCTime2 > nodeCTime1, "C's timestamp should have updated");
            assert(nodeBTime2 !== undefined && nodeBTime2 > nodeBTime1, "B's timestamp should have updated");
        });

        /**
         * Validates that we generate error on detecting reference during GC that was not notified explicitly.
         * 1. Summary 1 at t1. V = [A*]. E = [].
         * 2. Node B is created. E = [].
         * 3. Reference from A to B added without notifying GC. E = [A -\> B].
         * 4. Summary 2 at t2. V = [A*, B]. E = [A -\> B].
         * Validates that we log an error since B is detected as a referenced node but its reference was notified
         * to GC.
         */
        it(`Scenario 7 - Reference added without notifying GC`, async () => {
            // Initialize nodes A & D.
            defaultGCData.gcNodes["/"] = [nodeA, nodeD];
            defaultGCData.gcNodes[nodeA] = [];
            defaultGCData.gcNodes[nodeD] = [];

            // 1. Run GC and generate summary 1. E = [].
            const timestamps1 = await getUnreferencedTimestamps();
            assert(timestamps1.get(nodeA) === undefined, "A should be referenced");
            assert(timestamps1.get(nodeD) === undefined, "D should be referenced");

            // 2. Create nodes B & C. E = [].
            defaultGCData.gcNodes[nodeB] = [];
            defaultGCData.gcNodes[nodeC] = [];

            // 3. Add reference from A to B, A to C, A to E, D to C, and E to A without calling addedOutboundReference.
            // E = [A -\> B, A -\> C, A -\> E, D -\> C, E -\> A].
            defaultGCData.gcNodes[nodeA] = [nodeB, nodeC, nodeE];
            defaultGCData.gcNodes[nodeD] = [nodeC];
            defaultGCData.gcNodes[nodeE] = [nodeA];

            // 4. Add reference from A to D with calling addedOutboundReference
            defaultGCData.gcNodes[nodeA].push(nodeD);
            garbageCollector.addedOutboundReference(nodeA, nodeD);

            // 5. Run GC and generate summary 2. E = [A -\> B, A -\> C, A -\> E, D -\> C, E -\> A].
            await getUnreferencedTimestamps();

            // Validate that we got the "gcUnknownOutboundReferences" error.
            const unknownReferencesEvent = "GarbageCollector:gcUnknownOutboundReferences";
            const eventsFound = mockLogger.matchEvents([
                {
                    eventName: unknownReferencesEvent,
                    gcNodeId: "/A",
                    gcRoutes: JSON.stringify(["/B", "/C"]),
                },
                {
                    eventName: unknownReferencesEvent,
                    gcNodeId: "/D",
                    gcRoutes: JSON.stringify(["/C"]),
                },
            ]);
            assert(eventsFound, `Expected unknownReferenceEvent event!`);
        });
    });

    describe("No changes to GC between summaries", () => {
        const settings = { "Fluid.GarbageCollection.TrackGCState": "true" };
        const fullTree = false;
        const trackState = true;
        let garbageCollector: IGarbageCollector;

        beforeEach(() => {
            // eslint-disable-next-line @typescript-eslint/no-unsafe-return
            sessionStorageConfigProvider.value.getRawConfig = (name) => settings[name];
            // Initialize nodes A & D.
            defaultGCData.gcNodes = {};
            defaultGCData.gcNodes["/"] = nodes;
        });

        afterEach(() => {
            sessionStorageConfigProvider.value.getRawConfig = oldRawConfig;
        });

        // eslint-disable-next-line @typescript-eslint/consistent-type-assertions
        const parseNothing: ReadAndParseBlob = async <T>() => { const x: T = {} as T; return x; };

        const checkGCSummaryType = (
            summary: ISummarizeResult | undefined,
            expectedBlobType: SummaryType,
            summaryNumber: string,
        ) => {
            assert(summary !== undefined, `Expected a summary on ${summaryNumber} summarize`);
            assert(
                summary.summary.type === expectedBlobType,
                `Expected summary type ${expectedBlobType} on ${summaryNumber} summarize, got ${summary.summary.type}`,
            );
        };

        it("No changes to GC between summaries creates a blob handle when no version specified", async () => {
            garbageCollector = createGarbageCollector();

            await garbageCollector.collectGarbage({ runGC: true });
            const tree1 = garbageCollector.summarize(fullTree, trackState);

            checkGCSummaryType(tree1, SummaryType.Tree, "first");

            await garbageCollector.latestSummaryStateRefreshed(
                { wasSummaryTracked: true, latestSummaryUpdated: true },
                parseNothing,
            );

            await garbageCollector.collectGarbage({ runGC: true });
            const tree2 = garbageCollector.summarize(fullTree, trackState);

            checkGCSummaryType(tree2, SummaryType.Handle, "second");
        });
    });
});<|MERGE_RESOLUTION|>--- conflicted
+++ resolved
@@ -35,9 +35,6 @@
 import { dataStoreAttributesBlobName, IContainerRuntimeMetadata } from "../summaryFormat";
 
 describe("Garbage Collection Tests", () => {
-    const testPkgPath = ["testPkg"];
-    // The package data is tagged in the telemetry event.
-    const eventPkg = { value: testPkgPath.join("/"), tag: TelemetryDataTag.PackageData };
     // Nodes in the reference graph.
     const nodes: string[] = [
         "/node1",
@@ -48,15 +45,12 @@
 
     const mockLogger: MockLogger = new MockLogger();
     const mc = mixinMonitoringContext(mockLogger, sessionStorageConfigProvider.value);
-<<<<<<< HEAD
-=======
     let closeCalled = false;
     // Time after which unreferenced nodes becomes inactive.
     const inactiveTimeoutMs = 500;
     const testPkgPath = ["testPkg"];
     // The package data is tagged in the telemetry event.
     const eventPkg = { value: testPkgPath.join("/"), tag: TelemetryDataTag.CodeArtifact };
->>>>>>> 6f4c1dbf
 
     const oldRawConfig = sessionStorageConfigProvider.value.getRawConfig;
     let injectedSettings = {};
@@ -122,7 +116,6 @@
 
     describe("Session expiry", () => {
         const testOverrideSessionExpiryMsKey = "Fluid.GarbageCollection.TestOverride.SessionExpiryMs";
-        let closeCalled = false;
 
         beforeEach(() => {
             closeCalled = false;
@@ -221,7 +214,6 @@
 
     describe("Inactive events", () => {
         // Time after which unreferenced nodes becomes inactive.
-        const inactiveTimeoutMs = 500;
         const revivedEvent = "GarbageCollector:inactiveObject_Revived";
         const changedEvent = "GarbageCollector:inactiveObject_Changed";
         const loadedEvent = "GarbageCollector:inactiveObject_Loaded";
