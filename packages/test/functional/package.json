{
  "name": "@fluid-internal/functional-tests",
  "version": "0.18.0",
  "description": "Functional tests",
  "repository": "microsoft/FluidFramework",
  "license": "MIT",
  "author": "Microsoft",
  "sideEffects": "false",
  "main": "dist/index.js",
  "module": "lib/index.js",
  "types": "dist/index.d.ts",
  "scripts": {
    "build": "npm run build:genver && concurrently npm:build:compile npm:lint",
    "build:compile": "concurrently npm:tsc npm:build:esnext",
    "build:esnext": "tsc --project ./tsconfig.esnext.json",
    "build:full": "npm run build",
    "build:full:compile": "npm run build:compile",
    "build:genver": "gen-version",
    "clean": "rimraf dist lib *.tsbuildinfo *.build.log",
    "eslint": "eslint --ext=ts,tsx --format stylish src",
    "eslint:fix": "eslint --ext=ts,tsx --format stylish src --fix",
    "lint": "npm run eslint",
    "lint:fix": "npm run eslint:fix",
    "test": "npm run test:mocha",
    "test:coverage": "nyc npm test -- --reporter mocha-junit-reporter --reporter-options mochaFile=nyc/junit-report.xml",
    "test:mocha": "mocha --recursive dist/test --exit -r make-promises-safe",
    "tsc": "tsc"
  },
  "nyc": {
    "all": true,
    "cache-dir": "nyc/.cache",
    "exclude": [
      "src/test/**/*.ts",
      "dist/test/**/*.js"
    ],
    "exclude-after-remap": false,
    "include": [
      "src/**/*.ts",
      "dist/**/*.js"
    ],
    "report-dir": "nyc/report",
    "reporter": [
      "cobertura",
      "html",
      "text"
    ],
    "temp-directory": "nyc/.nyc_output"
  },
  "devDependencies": {
    "@microsoft/eslint-config-fluid": "^0.16.0",
    "@microsoft/fluid-build-common": "^0.14.0",
<<<<<<< HEAD
    "@microsoft/fluid-common-utils": "^0.17.0",
    "@microsoft/fluid-container-loader": "^0.18.0",
    "@microsoft/fluid-container-runtime": "^0.18.0",
    "@microsoft/fluid-protocol-definitions": "^0.1004.2",
    "@microsoft/fluid-sequence": "^0.18.0",
    "@microsoft/fluid-test-loader-utils": "^0.18.0",
=======
    "@microsoft/fluid-common-utils": "^0.16.1",
    "@microsoft/fluid-container-loader": "^0.17.4",
    "@microsoft/fluid-container-runtime": "^0.17.4",
    "@microsoft/fluid-protocol-definitions": "^0.1004.3",
    "@microsoft/fluid-sequence": "^0.17.4",
    "@microsoft/fluid-test-loader-utils": "^0.17.4",
>>>>>>> aa637ef7
    "@types/mocha": "^5.2.5",
    "@typescript-eslint/eslint-plugin": "~2.17.0",
    "@typescript-eslint/parser": "~2.17.0",
    "concurrently": "^4.1.0",
    "eslint": "~6.8.0",
    "make-promises-safe": "^5.1.0",
    "mocha": "^5.2.0",
    "mocha-junit-reporter": "^1.18.0",
    "nyc": "^15.0.0",
    "rimraf": "^2.6.2",
    "ts-loader": "^6.1.2",
    "typescript": "~3.7.4",
    "webpack": "^4.16.5",
    "webpack-cli": "^3.1.2"
  }
}<|MERGE_RESOLUTION|>--- conflicted
+++ resolved
@@ -49,21 +49,12 @@
   "devDependencies": {
     "@microsoft/eslint-config-fluid": "^0.16.0",
     "@microsoft/fluid-build-common": "^0.14.0",
-<<<<<<< HEAD
-    "@microsoft/fluid-common-utils": "^0.17.0",
+    "@microsoft/fluid-common-utils": "^0.18.0-0",
     "@microsoft/fluid-container-loader": "^0.18.0",
     "@microsoft/fluid-container-runtime": "^0.18.0",
-    "@microsoft/fluid-protocol-definitions": "^0.1004.2",
+    "@microsoft/fluid-protocol-definitions": "^0.1005.0-0",
     "@microsoft/fluid-sequence": "^0.18.0",
     "@microsoft/fluid-test-loader-utils": "^0.18.0",
-=======
-    "@microsoft/fluid-common-utils": "^0.16.1",
-    "@microsoft/fluid-container-loader": "^0.17.4",
-    "@microsoft/fluid-container-runtime": "^0.17.4",
-    "@microsoft/fluid-protocol-definitions": "^0.1004.3",
-    "@microsoft/fluid-sequence": "^0.17.4",
-    "@microsoft/fluid-test-loader-utils": "^0.17.4",
->>>>>>> aa637ef7
     "@types/mocha": "^5.2.5",
     "@typescript-eslint/eslint-plugin": "~2.17.0",
     "@typescript-eslint/parser": "~2.17.0",
