{
  "name": "@fluidframework/test-utils",
  "version": "2.0.0-internal.3.0.0",
  "description": "Utilities for Fluid tests",
  "homepage": "https://fluidframework.com",
  "repository": {
    "type": "git",
    "url": "https://github.com/microsoft/FluidFramework.git",
    "directory": "packages/test/test-utils"
  },
  "license": "MIT",
  "author": "Microsoft and contributors",
  "sideEffects": false,
  "main": "dist/index.js",
  "module": "lib/index.js",
  "types": "dist/index.d.ts",
  "scripts": {
    "build": "npm run build:genver && concurrently npm:build:compile npm:lint && npm run build:docs",
    "build:compile": "npm run tsc && npm run typetests:gen && npm run build:test",
    "build:compile:min": "npm run build:compile",
    "build:docs": "api-extractor run --local --typescript-compiler-folder ../../../node_modules/typescript && copyfiles -u 1 ./_api-extractor-temp/doc-models/* ../../../_api-extractor-temp/",
    "build:full": "npm run build",
    "build:full:compile": "npm run build:compile",
    "build:genver": "gen-version",
    "build:test": "tsc --project ./src/test/tsconfig.json",
    "ci:build:docs": "api-extractor run --typescript-compiler-folder ../../../node_modules/typescript && copyfiles -u 1 ./_api-extractor-temp/* ../../../_api-extractor-temp/",
    "clean": "rimraf dist lib *.tsbuildinfo *.build.log",
    "eslint": "eslint --format stylish src",
    "eslint:fix": "eslint --format stylish src --fix --fix-type problem,suggestion,layout",
    "format": "npm run prettier:fix",
    "lint": "npm run eslint",
    "lint:fix": "npm run eslint:fix",
    "test": "npm run test:mocha",
    "test:mocha": "mocha --unhandled-rejections=strict  --recursive dist/test/*.spec.js --exit --project src/test/tsconfig.json -r node_modules/@fluidframework/mocha-test-setup",
    "test:mocha:verbose": "cross-env FLUID_TEST_VERBOSE=1 npm run test:mocha",
    "prettier": "prettier --check . --ignore-path ../../../.prettierignore",
    "prettier:fix": "prettier --write . --ignore-path ../../../.prettierignore",
    "tsc": "tsc",
    "typetests:gen": "flub generate typetests --generate --dir .",
    "typetests:prepare": "flub generate typetests --prepare --dir . --pin"
  },
  "nyc": {
    "all": true,
    "cache-dir": "nyc/.cache",
    "exclude": [
      "src/test/**/*.ts",
      "dist/test/**/*.js"
    ],
    "exclude-after-remap": false,
    "include": [
      "src/**/*.ts",
      "dist/**/*.js"
    ],
    "report-dir": "nyc/report",
    "reporter": [
      "cobertura",
      "html",
      "text"
    ],
    "temp-directory": "nyc/.nyc_output"
  },
  "dependencies": {
    "@fluidframework/aqueduct": ">=2.0.0-internal.3.0.0 <2.0.0-internal.4.0.0",
    "@fluidframework/common-definitions": "^0.20.1",
    "@fluidframework/common-utils": "^1.0.0",
    "@fluidframework/container-definitions": ">=2.0.0-internal.3.0.0 <2.0.0-internal.4.0.0",
    "@fluidframework/container-loader": ">=2.0.0-internal.3.0.0 <2.0.0-internal.4.0.0",
    "@fluidframework/container-runtime": ">=2.0.0-internal.3.0.0 <2.0.0-internal.4.0.0",
    "@fluidframework/container-runtime-definitions": ">=2.0.0-internal.3.0.0 <2.0.0-internal.4.0.0",
    "@fluidframework/core-interfaces": ">=2.0.0-internal.3.0.0 <2.0.0-internal.4.0.0",
    "@fluidframework/datastore": ">=2.0.0-internal.3.0.0 <2.0.0-internal.4.0.0",
    "@fluidframework/datastore-definitions": ">=2.0.0-internal.3.0.0 <2.0.0-internal.4.0.0",
    "@fluidframework/driver-definitions": ">=2.0.0-internal.3.0.0 <2.0.0-internal.4.0.0",
    "@fluidframework/driver-utils": ">=2.0.0-internal.3.0.0 <2.0.0-internal.4.0.0",
    "@fluidframework/local-driver": ">=2.0.0-internal.3.0.0 <2.0.0-internal.4.0.0",
    "@fluidframework/map": ">=2.0.0-internal.3.0.0 <2.0.0-internal.4.0.0",
    "@fluidframework/mocha-test-setup": ">=2.0.0-internal.3.0.0 <2.0.0-internal.4.0.0",
    "@fluidframework/protocol-definitions": "^1.1.0",
    "@fluidframework/request-handler": ">=2.0.0-internal.3.0.0 <2.0.0-internal.4.0.0",
    "@fluidframework/routerlicious-driver": ">=2.0.0-internal.3.0.0 <2.0.0-internal.4.0.0",
    "@fluidframework/runtime-definitions": ">=2.0.0-internal.3.0.0 <2.0.0-internal.4.0.0",
    "@fluidframework/runtime-utils": ">=2.0.0-internal.3.0.0 <2.0.0-internal.4.0.0",
    "@fluidframework/telemetry-utils": ">=2.0.0-internal.3.0.0 <2.0.0-internal.4.0.0",
    "@fluidframework/test-driver-definitions": ">=2.0.0-internal.3.0.0 <2.0.0-internal.4.0.0",
    "@fluidframework/test-runtime-utils": ">=2.0.0-internal.3.0.0 <2.0.0-internal.4.0.0",
    "best-random": "^1.0.0",
    "debug": "^4.1.1",
    "uuid": "^8.3.1"
  },
  "devDependencies": {
    "@fluid-tools/build-cli": "^0.6.0-109663",
    "@fluidframework/build-common": "^1.1.0",
    "@fluidframework/build-tools": "^0.6.0-109663",
    "@fluidframework/eslint-config-fluid": "^1.2.0",
    "@fluidframework/test-utils-previous": "npm:@fluidframework/test-utils@2.0.0-internal.2.1.0",
    "@microsoft/api-extractor": "^7.22.2",
    "@rushstack/eslint-config": "^2.5.1",
    "@types/diff": "^3.5.1",
    "@types/mocha": "^9.1.1",
    "@types/node": "^14.18.0",
    "@types/random-js": "^1.0.31",
    "concurrently": "^6.2.0",
    "copyfiles": "^2.4.1",
    "cross-env": "^7.0.2",
    "diff": "^3.5.0",
    "eslint": "~8.6.0",
    "mocha": "^10.0.0",
    "nyc": "^15.0.0",
    "prettier": "~2.6.2",
    "random-js": "^1.0.8",
    "rimraf": "^2.6.2",
    "typescript": "~4.5.5"
  },
  "typeValidation": {
    "version": "2.0.0-internal.2.2.0",
    "baselineRange": ">=2.0.0-internal.2.1.0 <2.0.0-internal.2.2.0",
    "baselineVersion": "2.0.0-internal.2.1.0",
    "broken": {
      "InterfaceDeclaration_ITestContainerConfig": {
        "backCompat": false
<<<<<<< HEAD
      },
      "ClassDeclaration_TestFluidObject": {
        "forwardCompat": false
      },
      "InterfaceDeclaration_ITestContainerConfig": {
        "backCompat": false
=======
>>>>>>> e4455a4b
      }
    }
  }
}<|MERGE_RESOLUTION|>--- conflicted
+++ resolved
@@ -118,15 +118,6 @@
     "broken": {
       "InterfaceDeclaration_ITestContainerConfig": {
         "backCompat": false
-<<<<<<< HEAD
-      },
-      "ClassDeclaration_TestFluidObject": {
-        "forwardCompat": false
-      },
-      "InterfaceDeclaration_ITestContainerConfig": {
-        "backCompat": false
-=======
->>>>>>> e4455a4b
       }
     }
   }
