{
  "name": "@prague/routerlicious",
  "version": "0.2.0",
  "description": "Server to assign sequence numbers and route deltas between connected clients",
  "main": "dist/index.js",
  "types": "dist/index.d.ts",
  "sideEffects": false,
  "scripts": {
    "clean": "rimraf dist public/scripts/dist",
    "webpack": "parallel-webpack --config webpack.config.js",
    "webpack:dev": "parallel-webpack --config webpack.config.js",
    "webpack:watch": "npm run webpack:dev -- --watch",
<<<<<<< HEAD
    "webpack:min": "parallel-webpack --config webpack.config.js --env.target production",
    "build": "concurrently npm:build:compile npm:tslint",
    "build:compile": "concurrently npm:tsc npm:less npm:webpack",
=======
    "webpack:min": "parallel-webpack --config webpack.config.js -- --env.target production",
    "build": "npm run tslint && npm run tsc && npm run less && npm run webpack",
>>>>>>> 2ee1bcaa
    "build:dts": "dts-bundle --main dist/client-api/index.d.ts --name prague --baseDir ./dist --out ../public/scripts/dist/prague.d.ts",
    "build:full": "concurrently npm:build npm:webpack:min",
    "build:full:compile": "concurrently npm:build:compile npm:webpack:min",
    "build:watch": "watch 'npm run tsc && npm run webpack' src",
    "less": "lessc src/stylesheets/style.less public/stylesheets/dist/style.css && lessc src/stylesheets/map.less public/stylesheets/dist/map.css",
    "alfred": "node dist/alfred/www.js",
    "alfred:debug": "node --inspect=0.0.0.0:5858 dist/alfred/www.js",
    "deli": "node dist/deli/index.js",
    "deli:debug": "node --inspect=0.0.0.0:5858 dist/deli/index.js",
    "docker-run": "docker run --rm -v $(pwd):/usr/src/server -w /usr/src/server node:8.14.0-slim",
    "paparazzi": "node dist/paparazzi/index.js",
    "paparazzi:debug": "node --inspect=0.0.0.0:5858 dist/paparazzi/index.js",
    "scriptorium": "node dist/scriptorium/index.js",
    "scriptorium:debug": "node --inspect=0.0.0.0:5858 dist/scriptorium/index.js",
    "tmz": "node dist/tmz/index.js",
    "tmz:debug": "node --inspect=0.0.0.0:5858 dist/tmz/index.js",
    "test": "mocha --recursive dist/test",
    "test:coverage": "nyc npm test -- --reporter mocha-junit-reporter --reporter-options mochaFile=nyc/junit-report.xml",
    "tsc": "tsc",
    "tslint": "tslint --project tsconfig.json --format verbose",
    "beast": "npm test -- --beast --grep beastTest"
  },
  "author": "Microsoft",
  "repository": "microsoft/prague",
  "browser": {
    "request": "xhr"
  },
  "nyc": {
    "all": true,
    "exclude": [
      "src/test/**/*.ts",
      "dist/test/**/*.js"
    ],
    "include": [
      "src/**/*.ts",
      "dist/**/*.js"
    ],
    "reporter": [
      "cobertura",
      "html",
      "text"
    ],
    "temp-directory": "nyc/.nyc_output",
    "cache-dir": "nyc/.cache",
    "report-dir": "nyc/report"
  },
  "dependencies": {
    "@prague/agent": "^0.2.0",
    "@prague/api-definitions": "^0.2.0",
    "@prague/app-datastore": "^0.2.0",
    "@prague/cell": "^0.2.0",
    "@prague/client-api": "^0.2.0",
    "@prague/client-ui": "^0.2.0",
    "@prague/container-definitions": "^0.2.0",
    "@prague/container-loader": "^0.2.0",
    "@prague/gitresources": "^0.2.0",
    "@prague/kafka-orderer": "^0.2.0",
    "@prague/lambdas": "^0.2.0",
    "@prague/lambdas-driver": "^0.2.0",
    "@prague/loader-web": "^0.2.0",
    "@prague/map": "^0.2.0",
    "@prague/memory-orderer": "^0.2.0",
    "@prague/merge-tree": "^0.2.0",
    "@prague/merge-tree-utils": "^0.2.0",
    "@prague/replay-socket-storage": "^0.2.0",
    "@prague/runtime": "^0.2.0",
    "@prague/runtime-definitions": "^0.2.0",
    "@prague/sequence": "^0.2.0",
    "@prague/services": "^0.2.0",
    "@prague/services-client": "^0.2.0",
    "@prague/services-core": "^0.2.0",
    "@prague/services-utils": "^0.2.0",
    "@prague/socket-storage": "^0.2.0",
    "@prague/stream": "^0.2.0",
    "@prague/test-utils": "^0.2.0",
    "@prague/tools-core": "^0.2.0",
    "@prague/utils": "^0.2.0",
    "@types/amqplib": "^0.5.9",
    "@types/async": "^2.0.50",
    "@types/bytes": "^3.0.0",
    "@types/compression": "0.0.33",
    "@types/connect-redis": "0.0.7",
    "@types/cookie-parser": "^1.4.1",
    "@types/cors": "^2.8.4",
    "@types/d3": "^5.0.0",
    "@types/debug": "^0.0.31",
    "@types/express-session": "^1.15.8",
    "@types/jquery": "^3.3.6",
    "@types/json-stringify-safe": "^5.0.0",
    "@types/jsonwebtoken": "^8.3.0",
    "@types/lodash": "^4.14.118",
    "@types/mongodb": "^3.1.17",
    "@types/morgan": "^1.7.35",
    "@types/nconf": "^0.0.37",
    "@types/passport": "^0.4.5",
    "@types/passport-local": "^1.0.33",
    "@types/progress": "^2.0.3",
    "@types/random-js": "^1.0.31",
    "@types/raven": "^2.5.1",
    "@types/redis": "^2.8.8",
    "@types/request": "^2.47.1",
    "@types/request-promise-native": "^1.0.15",
    "@types/serve-favicon": "^2.2.28",
    "@types/socket.io": "^2.1.1",
    "@types/socket.io-client": "^1.4.32",
    "@types/socket.io-redis": "^1.0.25",
    "@types/split": "^0.3.28",
    "@types/uuid": "^3.4.4",
    "@types/webpack": "^4.4.11",
    "@types/ws": "^6.0.1",
    "amqplib": "^0.5.3",
    "async": "^2.6.1",
    "axios": "^0.18.0",
    "azure-iot-device": "^1.7.3",
    "azure-iot-device-mqtt": "^1.7.3",
    "azure-iothub": "^1.7.3",
    "body-parser": "^1.17.1",
    "bytes": "^3.0.0",
    "commander": "^2.17.1",
    "compression": "^1.7.2",
    "connect-ensure-login": "^0.1.1",
    "connect-redis": "^3.3.3",
    "cookie-parser": "^1.4.3",
    "cors": "^2.8.4",
    "d3": "^5.7.0",
    "debug": "^3.1.0",
    "express": "^4.16.3",
    "express-session": "^1.15.6",
    "gitgraph.js": "^1.11.4",
    "hjs": "^0.0.6",
    "jquery": "^3.3.1",
    "json-stringify-safe": "^5.0.1",
    "jsonwebtoken": "^8.4.0",
    "kafka-node": "^3.0.1",
    "kafka-rest": "^0.0.5",
    "lodash": "^4.17.11",
    "minio": "^7.0.2",
    "mongodb": "^3.1.10",
    "moniker": "^0.1.2",
    "morgan": "^1.8.1",
    "nconf": "^0.10.0",
    "passport": "^0.3.2",
    "passport-local": "^1.0.0",
    "passport-openidconnect": "0.0.2",
    "performance-now": "^2.1.0",
    "progress": "^2.0.3",
    "randomstring": "^1.1.5",
    "raven": "^2.6.4",
    "raven-js": "^3.26.4",
    "redis": "^2.8.0",
    "request": "^2.88.0",
    "request-promise-native": "^1.0.5",
    "serve-favicon": "^2.5.0",
    "socket.io": "^2.2.0",
    "socket.io-client": "^2.1.1",
    "socket.io-emitter": "^3.1.1",
    "socket.io-redis": "^5.2.0",
    "split": "^1.0.0",
    "static-expiry": "0.0.11",
    "unzip-stream": "^0.3.0",
    "uuid": "^3.3.2",
    "webpack": "^4.8.2",
    "winston": "^3.1.0",
    "ws": "^6.1.2",
    "xhr": "^2.5.0"
  },
  "devDependencies": {
    "concurrently": "^4.1.0",
    "@types/diff": "^3.5.1",
    "@types/mocha": "^5.2.5",
    "@types/node": "^10.12.12",
    "@types/random-js": "^1.0.31",
    "@types/supertest": "^2.0.5",
    "cache-loader": "^1.2.2",
    "css-loader": "^1.0.0",
    "diff": "^3.5.0",
    "fork-ts-checker-webpack-plugin": "^0.4.9",
    "html-loader": "^0.5.5",
    "less": "^3.0.4",
    "mocha": "^5.2.0",
    "mocha-junit-reporter": "^1.18.0",
    "node-sass": "^4.9.3",
    "nyc": "^13.0.1",
    "parallel-webpack": "^2.3.0",
    "random-js": "^1.0.8",
    "rimraf": "^2.6.2",
    "sass-loader": "^7.1.0",
    "source-map-loader": "^0.2.4",
    "string-hash": "^1.1.3",
    "style-loader": "^0.23.0",
    "supertest": "^3.1.0",
    "thread-loader": "^1.2.0",
    "ts-loader": "^4.5.0",
    "tslint": "^5.11.0",
    "tslint-microsoft-contrib": "^6.0.0",
    "typescript": "^3.2.2",
    "uglifyjs-webpack-plugin": "^1.3.0",
    "url-loader": "^1.1.1",
    "webpack-bundle-analyzer": "^2.13.1",
    "webpack-cli": "^3.1.2",
    "webpack-merge": "^4.1.2",
    "ws": "^6.1.2"
  }
}<|MERGE_RESOLUTION|>--- conflicted
+++ resolved
@@ -10,14 +10,9 @@
     "webpack": "parallel-webpack --config webpack.config.js",
     "webpack:dev": "parallel-webpack --config webpack.config.js",
     "webpack:watch": "npm run webpack:dev -- --watch",
-<<<<<<< HEAD
-    "webpack:min": "parallel-webpack --config webpack.config.js --env.target production",
+    "webpack:min": "parallel-webpack --config webpack.config.js -- --env.target production",
     "build": "concurrently npm:build:compile npm:tslint",
     "build:compile": "concurrently npm:tsc npm:less npm:webpack",
-=======
-    "webpack:min": "parallel-webpack --config webpack.config.js -- --env.target production",
-    "build": "npm run tslint && npm run tsc && npm run less && npm run webpack",
->>>>>>> 2ee1bcaa
     "build:dts": "dts-bundle --main dist/client-api/index.d.ts --name prague --baseDir ./dist --out ../public/scripts/dist/prague.d.ts",
     "build:full": "concurrently npm:build npm:webpack:min",
     "build:full:compile": "concurrently npm:build:compile npm:webpack:min",
