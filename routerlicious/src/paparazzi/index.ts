--- conflicted
+++ resolved
@@ -1,150 +1,18 @@
+
 // Setup the configuration system - pull arguments, then environment variables - prior to loading other modules that
 // may depend on the config already being initialized
 import * as nconf from "nconf";
 import * as path from "path";
 nconf.argv().env(<any> "__").file(path.join(__dirname, "../../config.json")).use("memory");
 
-<<<<<<< HEAD
 import { WorkerService} from "../shared";
-=======
-import * as amqp from "amqplib";
-import * as minio from "minio";
-import { Collection, MongoClient } from "mongodb";
-import * as api from "../api";
-import * as gitStorage from "../git-storage";
-import { nativeTextAnalytics, resume, textAnalytics } from "../intelligence";
-import * as socketStorage from "../socket-storage";
->>>>>>> 8648d87f
 import { logger } from "../utils";
 import * as utils from "../utils";
 
 // Connect to alfred and tmz and subscribes for work.
 const alfredUrl = nconf.get("paparazzi:alfred");
-<<<<<<< HEAD
 const tmzUrl = nconf.get("paparazzi:tmz");
 const workerConfig = nconf.get("worker");
-=======
-
-// Git configuration
-const gitSettings = nconf.get("git");
-
-async function bucketExists(minioClient, bucket: string) {
-    return new Promise<boolean>((resolve, reject) => {
-        minioClient.bucketExists(bucket, (error) => {
-            if (error && error.code !== "NoSuchBucket") {
-                reject(error);
-            } else {
-                resolve(error ? false : true);
-            }
-        });
-    });
-}
-
-async function makeBucket(minioClient, bucket: string) {
-    return new Promise<void>((resolve, reject) => {
-        minioClient.makeBucket(bucket, "us-east-1", (error) => {
-            if (error) {
-                return reject(error);
-            } else {
-                return resolve();
-            }
-        });
-    });
-}
-
-async function getOrCreateBucket(minioClient, bucket: string) {
-    const exists = await bucketExists(minioClient, bucket);
-    if (!exists) {
-        return await makeBucket(minioClient, bucket);
-    }
-}
-
-async function loadObject(
-    services: api.ICollaborationServices,
-    collection: Collection,
-    id: string): Promise<api.ICollaborativeObject> {
-
-    logger.info(`${id}: Loading`);
-    const dbObject = await collection.findOne({ _id: id });
-    logger.info(`${id}: Found`);
-
-    const extension = api.defaultRegistry.getExtension(dbObject.type);
-    const sharedObject = extension.load(id, services, api.defaultRegistry);
-
-    logger.info(`${id}: Loaded`);
-    return sharedObject;
-}
-
-const pendingSerializeMap: { [key: string]: boolean } = {};
-const dirtyMap: { [key: string]: boolean } = {};
-
-/**
- * Serializes the document to blob storage and then marks the latest version in mongodb
- */
-function serialize(root: api.ICollaborativeObject) {
-    if (pendingSerializeMap[root.id]) {
-        dirtyMap[root.id] = true;
-        return;
-    }
-
-    // Set a pending operation and clear any dirty flags
-    pendingSerializeMap[root.id] = true;
-    dirtyMap[root.id] = false;
-
-    logger.verbose(`Snapshotting ${root.id}`);
-    const snapshotP = root.snapshot().catch((error) => {
-            // TODO we will just log errors for now. Will want a better strategy later on (replay, wait)
-            if (error) {
-                logger.error(error);
-            }
-
-            return Promise.resolve();
-        });
-
-    // Finally clause to start snapshotting again once we finish
-    snapshotP.then(() => {
-        pendingSerializeMap[root.id] = false;
-        if (dirtyMap[root.id]) {
-            serialize(root);
-        }
-    });
-}
-
-function handleDocument(
-    services: api.ICollaborationServices,
-    collection: Collection,
-    id: string,
-    intelligenceManager: IntelligentServicesManager) {
-
-    loadObject(services, collection, id).then((doc) => {
-        // TODO need a generic way to know that the object has 'changed'. Best thing here is to probably trigger
-        // a message whenever the MSN changes since this is what will cause a snapshot
-
-        // Display the initial values and then listen for updates
-        doc.on("op", (op) => {
-            serialize(doc);
-            intelligenceManager.process(doc);
-        });
-    },
-    (error) => {
-        logger.error(`Couldn't connect ${JSON.stringify(error)}`);
-    });
-}
-
-/**
- * Processes a message received from a service bus queue
- */
-function processMessage(
-    message: string,
-    collection: Collection,
-    services: api.ICollaborationServices,
-    intelligenceManager: IntelligentServicesManager): Promise<void> {
-    return new Promise<void>((resolve, reject) => {
-        handleDocument(services, collection, message, intelligenceManager);
-        resolve();
-    });
-}
->>>>>>> 8648d87f
 
 async function run() {
     const deferred = new utils.Deferred<void>();
@@ -153,59 +21,7 @@
         deferred.reject(error);
     });
 
-<<<<<<< HEAD
     return deferred.promise;
-=======
-    const gitManager = await gitStorage.getOrCreateRepository(gitSettings.historian, gitSettings.repository);
-    const services: api.ICollaborationServices = {
-        deltaNotificationService: new socketStorage.DeltaNotificationService(alfredUrl),
-        deltaStorageService: new socketStorage.DeltaStorageService(alfredUrl),
-        objectStorageService: new ObjectStorageService(
-            alfredUrl,
-            gitManager),
-    };
-
-    // Create the resume intelligent service and manager
-    const intelligenceManager = new IntelligentServicesManager(services);
-    intelligenceManager.registerService(resume.factory.create(nconf.get("intelligence:resume")));
-    intelligenceManager.registerService(textAnalytics.factory.create(nconf.get("intelligence:textAnalytics")));
-    intelligenceManager.registerService(nativeTextAnalytics.factory.create(nconf.get(
-        "intelligence:nativeTextAnalytics")));
-
-    // Prep minio
-    await getOrCreateBucket(minioClient, storageBucket);
-
-    // Load the mongodb collection
-    const collection = await objectsCollectionP;
-
-    // Connect to the queue
-    const connection = await amqp.connect(connectionString);
-    const channel = await connection.createChannel();
-
-    // The rabbitmq library does not support re-connect. We will simply exit and rely on being restarted once
-    // we lose our connection to RabbitMQ.
-    connection.on("error", (error) => {
-        logger.error("Lost connection to RabbitMQ - exiting", error);
-        process.exit(1);
-    });
-
-    channel.assertQueue(queueName, { durable: true });
-    channel.prefetch(1);
-
-    channel.consume(
-        queueName,
-        (message) => {
-            processMessage(message.content.toString(), collection, services, intelligenceManager)
-                .then(() => {
-                    channel.ack(message);
-                })
-                .catch((error) => {
-                    logger.error(error);
-                    channel.nack(message);
-                });
-        },
-        { noAck: false });
->>>>>>> 8648d87f
 }
 
 // Start up the paparazzi service
