{
  "name": "@fluidframework/server-memory-orderer",
<<<<<<< HEAD
  "version": "0.1036.4000",
=======
  "version": "0.1037.1000",
>>>>>>> 3c923a5a
  "description": "Fluid server in memory orderer",
  "homepage": "https://fluidframework.com",
  "repository": {
    "type": "git",
    "url": "https://github.com/microsoft/FluidFramework.git",
    "directory": "server/routerlicious/packages/memory-orderer"
  },
  "license": "MIT",
  "author": "Microsoft and contributors",
  "main": "dist/index.js",
  "browser": {
    "moniker": "@fluidframework/server-services-client/dist/generateNames.js"
  },
  "types": "dist/index.d.ts",
  "scripts": {
    "build": "npm run build:genver && concurrently npm:build:compile npm:lint",
    "build:compile": "npm run tsc && npm run build:test",
    "build:full": "npm run build",
    "build:full:compile": "npm run build:compile",
    "build:genver": "gen-version",
    "build:test": "tsc --project ./src/test/tsconfig.json",
    "clean": "rimraf dist lib *.tsbuildinfo *.build.log",
    "eslint": "eslint --format stylish src",
    "eslint:fix": "eslint --format stylish src --fix --fix-type problem,suggestion,layout",
    "lint": "npm run eslint",
    "lint:fix": "npm run eslint:fix",
    "test": "mocha --recursive dist/test --unhandled-rejections=strict",
    "test:coverage": "nyc npm test -- --reporter xunit --reporter-option output=nyc/junit-report.xml",
    "test:webpack": "webpack --config webpack.config.js",
    "tsc": "tsc",
    "tsfmt": "tsfmt --verify",
    "tsfmt:fix": "tsfmt --replace"
  },
  "nyc": {
    "all": true,
    "cache-dir": "nyc/.cache",
    "exclude": [
      "src/test/**/*.ts",
      "dist/test/**/*.js"
    ],
    "exclude-after-remap": false,
    "include": [
      "src/**/*.ts",
      "dist/**/*.js"
    ],
    "report-dir": "nyc/report",
    "reporter": [
      "cobertura",
      "html",
      "text"
    ],
    "temp-directory": "nyc/.nyc_output"
  },
  "dependencies": {
    "@fluidframework/common-utils": "^0.32.1",
<<<<<<< HEAD
    "@fluidframework/protocol-base": "^0.1036.4000",
    "@fluidframework/protocol-definitions": "^0.1028.1000",
    "@fluidframework/server-lambdas": "^0.1036.4000",
    "@fluidframework/server-services-client": "^0.1036.4000",
    "@fluidframework/server-services-core": "^0.1036.4000",
    "@fluidframework/server-services-telemetry": "^0.1036.4000",
=======
    "@fluidframework/protocol-base": "^0.1037.1000",
    "@fluidframework/protocol-definitions": "^0.1028.1000",
    "@fluidframework/server-lambdas": "^0.1037.1000",
    "@fluidframework/server-services-client": "^0.1037.1000",
    "@fluidframework/server-services-core": "^0.1037.1000",
    "@fluidframework/server-services-telemetry": "^0.1037.1000",
>>>>>>> 3c923a5a
    "@types/debug": "^4.1.5",
    "@types/double-ended-queue": "^2.1.0",
    "@types/lodash": "^4.14.118",
    "@types/node": "^14.18.0",
    "@types/ws": "^6.0.1",
    "debug": "^4.1.1",
    "double-ended-queue": "^2.1.0-0",
    "lodash": "^4.17.21",
    "sillyname": "^0.1.0",
    "uuid": "^8.3.1",
    "ws": "^7.4.6"
  },
  "devDependencies": {
    "@fluidframework/build-common": "^0.23.0",
    "@fluidframework/eslint-config-fluid": "^0.28.2000-0",
    "@rushstack/eslint-config": "^2.5.1",
    "@types/mocha": "^9.1.1",
    "@types/uuid": "^8.3.0",
    "@typescript-eslint/eslint-plugin": "~5.9.0",
    "@typescript-eslint/parser": "~5.9.0",
    "concurrently": "^6.2.0",
    "eslint": "~8.6.0",
    "eslint-plugin-editorconfig": "~3.2.0",
    "eslint-plugin-eslint-comments": "~3.2.0",
    "eslint-plugin-import": "~2.25.4",
    "eslint-plugin-jest": "~26.1.3",
    "eslint-plugin-mocha": "~10.0.3",
    "eslint-plugin-promise": "~6.0.0",
    "eslint-plugin-react": "~7.28.0",
    "eslint-plugin-tsdoc": "~0.2.14",
    "eslint-plugin-unicorn": "~40.0.0",
    "mocha": "^10.0.0",
    "nyc": "^15.0.0",
    "rimraf": "^2.6.2",
    "typescript": "~4.5.5",
    "typescript-formatter": "7.1.0"
  }
}<|MERGE_RESOLUTION|>--- conflicted
+++ resolved
@@ -1,10 +1,6 @@
 {
   "name": "@fluidframework/server-memory-orderer",
-<<<<<<< HEAD
-  "version": "0.1036.4000",
-=======
   "version": "0.1037.1000",
->>>>>>> 3c923a5a
   "description": "Fluid server in memory orderer",
   "homepage": "https://fluidframework.com",
   "repository": {
@@ -60,21 +56,12 @@
   },
   "dependencies": {
     "@fluidframework/common-utils": "^0.32.1",
-<<<<<<< HEAD
-    "@fluidframework/protocol-base": "^0.1036.4000",
-    "@fluidframework/protocol-definitions": "^0.1028.1000",
-    "@fluidframework/server-lambdas": "^0.1036.4000",
-    "@fluidframework/server-services-client": "^0.1036.4000",
-    "@fluidframework/server-services-core": "^0.1036.4000",
-    "@fluidframework/server-services-telemetry": "^0.1036.4000",
-=======
     "@fluidframework/protocol-base": "^0.1037.1000",
     "@fluidframework/protocol-definitions": "^0.1028.1000",
     "@fluidframework/server-lambdas": "^0.1037.1000",
     "@fluidframework/server-services-client": "^0.1037.1000",
     "@fluidframework/server-services-core": "^0.1037.1000",
     "@fluidframework/server-services-telemetry": "^0.1037.1000",
->>>>>>> 3c923a5a
     "@types/debug": "^4.1.5",
     "@types/double-ended-queue": "^2.1.0",
     "@types/lodash": "^4.14.118",
